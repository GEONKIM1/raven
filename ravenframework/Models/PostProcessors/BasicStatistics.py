--- conflicted
+++ resolved
@@ -174,58 +174,9 @@
       @ In, inputIn, dict, a dictionary that contains the input Data Object information
       @ Out, (inputDataset, pbWeights), tuple, the dataset of inputs and the corresponding variable probability weight
     """
-<<<<<<< HEAD
-    # The BasicStatistics postprocessor only accept DataObjects
-    self.dynamic = False
-    currentInput = currentInp [-1] if type(currentInp) == list else currentInp
-    if len(currentInput) == 0:
-      self.raiseAnError(IOError, "In post-processor " +self.name+" the input "+currentInput.name+" is empty.")
-    if not isinstance(currentInput,xr.Dataset):
-      pbWeights = None
-      if type(currentInput).__name__ == 'tuple':
-        return currentInput
-      # TODO: convert dict to dataset, I think this will be removed when DataSet is used by other entities that
-      # are currently using this Basic Statisitics PostProcessor.
-      if type(currentInput).__name__ == 'dict':
-        if 'targets' not in currentInput.keys():
-          self.raiseAnError(IOError, 'Did not find targets in the input dictionary')
-        inputDataset = xr.Dataset()
-        for var, val in currentInput['targets'].items():
-          inputDataset[var] = val
-        if 'metadata' in currentInput.keys():
-          metadata = currentInput['metadata']
-          self.pbPresent = True if 'ProbabilityWeight' in metadata else False
-          if self.pbPresent:
-            pbWeights = xr.Dataset()
-            self.realizationWeight = xr.Dataset()
-            self.realizationWeight['ProbabilityWeight'] = metadata['ProbabilityWeight']/metadata['ProbabilityWeight'].sum()
-            for target in self.parameters['targets']:
-              pbName = 'ProbabilityWeight-' + target
-              if pbName in metadata:
-                pbWeights[target] = metadata[pbName]/metadata[pbName].sum()
-              elif self.pbPresent:
-                pbWeights[target] = self.realizationWeight['ProbabilityWeight']
-          else:
-            self.raiseAWarning('BasicStatistics postprocessor did not detect ProbabilityWeights! Assuming unit weights instead...')
-        else:
-          self.raiseAWarning('BasicStatistics postprocessor did not detect ProbabilityWeights! Assuming unit weights instead...')
-        if 'RAVEN_sample_ID' not in inputDataset.sizes.keys():
-          self.raiseAWarning('BasicStatisitics postprocessor did not detect RAVEN_sample_ID! Assuming the first dimension of given data...')
-          self.sampleTag = utils.first(inputDataset.sizes.keys())
-        return inputDataset, pbWeights
-
-      if currentInput.type not in ['PointSet','HistorySet']:
-        self.raiseAnError(IOError, self, 'BasicStatistics postprocessor accepts PointSet and HistorySet only! Got ' + currentInput.type)
-
-      # extract all required data from input DataObjects, an input dataset is constructed
-      dataSet = currentInput.asDataset()
-    else:
-      dataSet = currentInput
-=======
     inpVars, outVars, dataSet = inputIn['Data'][0]
     pbWeights = None
 
->>>>>>> a39860d9
     try:
       inputDataset = dataSet[self.parameters['targets']]
     except KeyError:
