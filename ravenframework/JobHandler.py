--- conflicted
+++ resolved
@@ -40,11 +40,6 @@
   import dask.distributed
 if _rayAvail:
   import ray
-<<<<<<< HEAD
-if not _daskAvail and not _rayAvail:
-  import pp
-=======
->>>>>>> 1d33eaa7
 
 # end internal parallel module
 # Internal Modules End-----------------------------------------------------------
@@ -180,12 +175,8 @@
       elif _rayAvail:
         self._parallelLib = ParallelLibEnum.ray
       else:
-<<<<<<< HEAD
-        self._parallelLib = ParallelLibEnum.pp
-=======
         self.raiseAWarning("Distributed Running requested but no parallel method found")
         self._parallelLib = ParallelLibEnum.shared
->>>>>>> 1d33eaa7
     desiredParallelMethod = f"parallelMethod: {self.runInfoDict['parallelMethod']} internalParallel: {self.runInfoDict['internalParallel']}"
     self.raiseADebug(f"Using parallelMethod: {self._parallelLib} because Input: {desiredParallelMethod} and Ray Availablility: {_rayAvail} and Dask Availabilitiy: {_daskAvail}")
     if self._parallelLib == ParallelLibEnum.dask and not _daskAvail:
@@ -292,11 +283,6 @@
               #Start locally
               cluster = dask.distributed.LocalCluster()
               self._server = dask.distributed.Client(cluster)
-<<<<<<< HEAD
-          elif self._parallelLib == ParallelLibEnum.pp:
-            self._server = pp.Server(ncpus=int(nProcsHead))
-=======
->>>>>>> 1d33eaa7
           else:
             self.raiseAWarning("No supported server")
           if self._parallelLib == ParallelLibEnum.ray:
@@ -311,17 +297,9 @@
             cluster = dask.distributed.LocalCluster()
             self._server = dask.distributed.Client(cluster)
       else:
-<<<<<<< HEAD
-        self.raiseADebug("Initializing", "ray" if _rayAvail else "pp","locally with num_cpus: ", self.runInfoDict['totalNumCoresUsed'])
-        if self._parallelLib == ParallelLibEnum.ray:
-          self._server = ray.init(num_cpus=int(self.runInfoDict['totalNumCoresUsed']),include_dashboard=db)
-        elif self._parallelLib == ParallelLibEnum.pp:
-          self._server = pp.Server(ncpus=int(self.runInfoDict['totalNumCoresUsed']))
-=======
         self.raiseADebug("Initializing", str(self._parallelLib), "locally with num_cpus: ", self.runInfoDict['totalNumCoresUsed'])
         if self._parallelLib == ParallelLibEnum.ray:
           self._server = ray.init(num_cpus=int(self.runInfoDict['totalNumCoresUsed']),include_dashboard=db)
->>>>>>> 1d33eaa7
         elif self._parallelLib == ParallelLibEnum.dask:
           #handle local method
           cluster = dask.distributed.LocalCluster(n_workers=int(self.runInfoDict['totalNumCoresUsed']))
@@ -585,13 +563,6 @@
           self.raiseADebug("command is: "+command)
           command += " --python-path "+localEnv["PYTHONPATH"]
           self.remoteServers[nodeId] = utils.pickleSafeSubprocessPopen([command],shell=True,env=localEnv)
-<<<<<<< HEAD
-        elif self._parallelLib == ParallelLibEnum.pp:
-          ppserverScript = os.path.join(self.runInfoDict['FrameworkDir'],"contrib","pp","ppserver.py")
-          command=" ".join([pythonCommand,ppserverScript,"-w",str(ntasks),"-i",remoteHostName,"-p",str(randint(1024,65535)),"-t","50000","-g",localEnv["PYTHONPATH"],"-d"])
-          utils.pickleSafeSubprocessPopen(['ssh',nodeId,"COMMAND='"+command+"'","RAVEN_FRAMEWORK_DIR='"+self.runInfoDict["FrameworkDir"]+"'",self.runInfoDict['RemoteRunCommand']],shell=True,env=localEnv)
-=======
->>>>>>> 1d33eaa7
         elif self._parallelLib == ParallelLibEnum.dask:
           remoteServerScript = os.path.join(self.runInfoDict['FrameworkDir'],
                                             "RemoteNodeScripts","start_dask.sh")
@@ -679,11 +650,7 @@
                                                    uniqueHandler=uniqueHandler,
                                                    profile=self.__profileJobs)
     else:
-<<<<<<< HEAD
-      if self._parallelLib in [ParallelLibEnum.dask,ParallelLibEnum.pp]:
-=======
       if self._parallelLib == ParallelLibEnum.dask:
->>>>>>> 1d33eaa7
         arguments =  tuple([self._server] + list(args))
       else:
         arguments = args
@@ -695,15 +662,9 @@
                                                      uniqueHandler=uniqueHandler,
                                                      profile=self.__profileJobs)
 
-<<<<<<< HEAD
-      else:
-        internalJob = Runners.factory.returnInstance('DistributedMemoryRunner', arguments,
-                                                     functionToRun.remote if _rayAvail else functionToRun.original_function,
-=======
       elif self._parallelLib == ParallelLibEnum.ray:
         internalJob = Runners.factory.returnInstance('RayRunner', arguments,
                                                      functionToRun.remote,
->>>>>>> 1d33eaa7
                                                      identifier=identifier,
                                                      metadata=metadata,
                                                      uniqueHandler=uniqueHandler,
