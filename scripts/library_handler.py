--- conflicted
+++ resolved
@@ -59,11 +59,6 @@
 # -> see findLibAndVersion
 metaExceptions = ['pyside2', 'AMSC']
 
-<<<<<<< HEAD
-skipChecks = ['python', 'hdf5', 'swig', 'nomkl', 'ipopt', 'glpk', 'coincbc']
-
-=======
->>>>>>> 5dc5d384
 # load up the ravenrc if it's present
 ## TODO we only want to do this once, but does it need to get updated?
 rcFile = os.path.abspath(os.path.join(os.path.dirname(__file__), '..', '.ravenrc'))
