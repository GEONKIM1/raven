--- conflicted
+++ resolved
@@ -85,64 +85,6 @@
       <type>csv</type>
       <source>optOutput</source>
     </Print>
-<<<<<<< HEAD
-    <Plot dim="3" name="optPath" overwrite="false" verbosity="debug">
-      <actions>
-        <how>pdf</how>
-      </actions>
-      <plotSettings>
-        <plot>
-          <type>scatter</type>
-          <x>optData|Input|x1</x>
-          <y>optData|Input|x2</y>
-          <z>optData|Input|c</z>
-        </plot>
-        <xlabel>x1</xlabel>
-        <ylabel>x2</ylabel>
-        <zlabel>Loss Function</zlabel>
-      </plotSettings>
-    </Plot>
-    <Plot dim="2" name="plotIteration" overwrite="false" verbosity="debug">
-      <actions>
-        <how>pdf</how>
-      </actions>
-      <plotSettings>
-        <gridSpace>3 1</gridSpace>
-        <plot>
-          <type>line</type>
-          <x>optData|Output|varsUpdate</x>
-          <y>optData|Input|x1</y>
-          <interpPointsX>300</interpPointsX>
-          <gridLocation>
-            <x>0</x>
-            <y>0</y>
-          </gridLocation>
-          <ylabel>x1</ylabel>
-        </plot>
-        <plot>
-          <type>line</type>
-          <x>optData|Output|varsUpdate</x>
-          <y>optData|Input|x2</y>
-          <interpPointsX>300</interpPointsX>
-          <gridLocation>
-            <x>1</x>
-            <y>0</y>
-          </gridLocation>
-          <ylabel>2</ylabel>
-        </plot>
-        <plot>
-          <type>line</type>
-          <x>optData|Output|varsUpdate</x>
-          <y>optData|Input|c</y>
-          <interpPointsX>300</interpPointsX>
-          <gridLocation>
-            <x>2</x>
-            <y>0</y>
-          </gridLocation>
-          <ylabel>c</ylabel>
-        </plot>
-      </plotSettings>
-=======
 	
     <Plot   name="optPath" overwrite="false" verbosity="debug">
         <actions>
@@ -197,7 +139,6 @@
 
 
         </plotSettings>
->>>>>>> 6ff2e71f
     </Plot>
   </OutStreams>
 
