<?xml version="1.0" ?>
<Simulation verbosity="debug">
  <RunInfo>
    <WorkingDir>LHStestRaven</WorkingDir>
    <Sequence>FirstMRun</Sequence>
    <batchSize>1</batchSize>
<<<<<<< HEAD
=======
    <!--
      <NumThreads>4</NumThreads>
      <mode>mpi</mode>
      <NumMPI>2</NumMPI>
    -->
    <!--
      <ParallelCommand/>
      <ThreadingCommand/>
      <queueingSoftware/>
      <procByNode/>
      <numProcByRun/>
      <totalNumCoresUsed/>
    -->
>>>>>>> 27d99f2d
  </RunInfo>

  <Files>
    <Input name="simple_flow_3eqn.i" type="">simple_flow_3eqn.i</Input>
    <Input name="simple_flow_3eqn_control.py" type="">simple_flow_3eqn_control.py</Input>
  </Files>

  <Models>
    <Code name="MyRAVEN" subType="RAVEN">
      <executable>%FRAMEWORK_DIR%/../RAVEN-%METHOD%</executable>
    </Code>
  </Models>

  <Distributions>
    <Normal name="Gauss1">
      <mean>1</mean>
      <sigma>0.001</sigma>
      <lowerBound>0</lowerBound>
      <upperBound>2</upperBound>
    </Normal>
    <Normal name="auxBackUpTimeDist">
      <mean>1</mean>
      <sigma>0.001</sigma>
      <lowerBound>0</lowerBound>
      <upperBound>2</upperBound>
    </Normal>
    <Normal name="Gauss2">
      <mean>1</mean>
      <sigma>0.4</sigma>
      <lowerBound>0</lowerBound>
      <upperBound>2</upperBound>
    </Normal>
    <Normal name="ANormalDistribution">
      <mean>-4</mean>
      <sigma>2</sigma>
    </Normal>
    <Triangular name="CladFailureDist">
      <apex>1</apex>
      <min>-0.1</min>
      <max>3</max>
    </Triangular>
  </Distributions>

  <Samplers>
    <Stratified name="myLHS">
      <sampler_init>
        <initial_seed>1</initial_seed>
      </sampler_init>
      <variable name="Components|pipe|Tw">
        <distribution>Gauss1</distribution>
        <grid construction="equal" steps="3" type="value">0.02 0.92</grid>
      </variable>
      <Distribution name="Dummy1">
        <distribution>ANormalDistribution</distribution>
        <grid construction="equal" steps="3" type="CDF">0.87 0.9</grid>
      </Distribution>
    </Stratified>
  </Samplers>

  <Steps>
    <MultiRun name="FirstMRun">
      <Input class="Files" type="">simple_flow_3eqn.i</Input>
      <Input class="Files" type="">simple_flow_3eqn_control.py</Input>
      <Model class="Models" type="Code">MyRAVEN</Model>
      <Sampler class="Samplers" type="Stratified">myLHS</Sampler>
      <Output class="Databases" type="HDF5">testLHSRavenDatabase</Output>
      <Output class="DataObjects" type="HistorySet">stories</Output>
      <Output class="DataObjects" type="PointSet">outGrid</Output>
      <Output class="OutStreamManager" type="Print">outGrid_dump</Output>
    </MultiRun>
  </Steps>

  <Databases>
    <HDF5 name="testLHSRavenDatabase"/>
  </Databases>

  <OutStreamManager>
    <Print name="outGrid_dump">
      <type>csv</type>
      <source>outGrid</source>
    </Print>
  </OutStreamManager>

  <DataObjects>
    <PointSet name="outGrid">
      <Input>pipe_Area,pipe_Dh,Dummy1</Input>
      <Output>pipe_Hw,pipe_Tw,time</Output>
    </PointSet>
    <HistorySet name="stories">
      <Input>pipe_Area,pipe_Dh</Input>
      <Output>pipe_Hw,pipe_Tw,time</Output>
    </HistorySet>
  </DataObjects>

</Simulation><|MERGE_RESOLUTION|>--- conflicted
+++ resolved
@@ -2,30 +2,10 @@
 <Simulation verbosity="debug">
   <RunInfo>
     <WorkingDir>LHStestRaven</WorkingDir>
+    <Files>simple_flow_3eqn.i,simple_flow_3eqn_control.py</Files>
     <Sequence>FirstMRun</Sequence>
     <batchSize>1</batchSize>
-<<<<<<< HEAD
-=======
-    <!--
-      <NumThreads>4</NumThreads>
-      <mode>mpi</mode>
-      <NumMPI>2</NumMPI>
-    -->
-    <!--
-      <ParallelCommand/>
-      <ThreadingCommand/>
-      <queueingSoftware/>
-      <procByNode/>
-      <numProcByRun/>
-      <totalNumCoresUsed/>
-    -->
->>>>>>> 27d99f2d
   </RunInfo>
-
-  <Files>
-    <Input name="simple_flow_3eqn.i" type="">simple_flow_3eqn.i</Input>
-    <Input name="simple_flow_3eqn_control.py" type="">simple_flow_3eqn_control.py</Input>
-  </Files>
 
   <Models>
     <Code name="MyRAVEN" subType="RAVEN">
