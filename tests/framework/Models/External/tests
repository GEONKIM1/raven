[Tests]
 [./all_methods]
  type = 'RavenFramework'
  input = 'all_methods.xml'
  csv = 'AllMethods/samples_out.csv'
 [../]
 [./serialize_ext_model]
  type = 'RavenFramework'
  input = 'serialize_ext_model_and_use.xml'
  csv = 'SerializeWrkd/samples_out.csv'
 [../]
<<<<<<< HEAD
 [./fmu_ext_model]
  type = 'RavenFramework'
  input = 'fmu_ext_model_and_use.xml'
  output = 'SerializeWrkd/attenuate_pk2.fmu'
 [../]
 [./loadFMU]
  type = 'RavenPython'
  input = 'load_and_run_fmu.py'
  Output = 'SerializeWrkd/attenuate_pk2.txt'
  prereq = fmu_ext_model
  required_libraries = 'fmpy'
 [../] 
=======
>>>>>>> 1fde0236
[]

<|MERGE_RESOLUTION|>--- conflicted
+++ resolved
@@ -9,7 +9,6 @@
   input = 'serialize_ext_model_and_use.xml'
   csv = 'SerializeWrkd/samples_out.csv'
  [../]
-<<<<<<< HEAD
  [./fmu_ext_model]
   type = 'RavenFramework'
   input = 'fmu_ext_model_and_use.xml'
@@ -21,8 +20,6 @@
   Output = 'SerializeWrkd/attenuate_pk2.txt'
   prereq = fmu_ext_model
   required_libraries = 'fmpy'
- [../] 
-=======
->>>>>>> 1fde0236
+ [../]
 []
 
