--- conflicted
+++ resolved
@@ -4,11 +4,7 @@
         0.16570423,  0.03251144,  0.16570423,  0.04142746,  0.04142746,
         0.04142746,  0.04142746,  0.04142746])</ProbabilityWeight-x><x-percentile_5>array([ 0.3])</x-percentile_5><ProbabilityWeight-z>array([ 0.04142746,  0.04142746,  0.04142746,  0.04142746,  0.03251144,
         0.03251144,  0.16570423,  0.16570423,  0.03251144,  0.03251144,
-<<<<<<< HEAD
-        0.16570423,  0.16570423,  0.04142746])</ProbabilityWeight-z><VarianceDependentSensitivity>array([ {0: array([  1.00000000e+00,  -2.27198899e-16,  -2.65065382e-16]), 1: array([ -1.51465933e-16,   1.00000000e+00,  -2.27198899e-16]), 2: array([ -2.55598761e-16,  -2.55598761e-16,   1.00000000e+00])}], dtype=object)</VarianceDependentSensitivity><y-skewness>array([-1.4603179])</y-skewness><x-skewness>array([-1.4603179])</x-skewness><sensitivity>array([ {0: array([  0.00000000e+00,  -6.54205191e-17,   0.00000000e+00]), 1: array([ -6.54205191e-17,   0.00000000e+00,   1.30841038e-16]), 2: array([ -1.98420996e-18,  -1.55484999e-18,   0.00000000e+00])}], dtype=object)</sensitivity><y-percentile_95>array([ 0.9])</y-percentile_95><targets-pearson>array([u'y', u'x', u'z'], 
-=======
         0.16570423,  0.16570423,  0.04142746])</ProbabilityWeight-z><VarianceDependentSensitivity>array([ {0: array([ 1.        , -0.08646937, -0.08646937]), 1: array([-0.08646937,  1.        , -0.08646937]), 2: array([-0.08646937, -0.08646937,  1.        ])}], dtype=object)</VarianceDependentSensitivity><y-skewness>array([-1.4603179])</y-skewness><x-skewness>array([-1.4603179])</x-skewness><sensitivity>array([ {0: array([  1.00000000e+00,  -6.54205191e-17,   0.00000000e+00]), 1: array([ -6.54205191e-17,   1.00000000e+00,   1.30841038e-16]), 2: array([ -1.98420996e-18,  -1.55484999e-18,   1.00000000e+00])}], dtype=object)</sensitivity><y-percentile_95>array([ 0.9])</y-percentile_95><targets-pearson>array([u'y', u'x', u'z'], 
->>>>>>> 181d99ee
       dtype='&lt;U1')</targets-pearson><SampledVarsPb>array([ {u'y': 0.29945493127148975, u'x': 0.29945493127148975, u'z': 0.5793831055229655},
        {u'y': 0.29945493127148975, u'x': 0.7820853879509118, u'z': 0.5793831055229655},
        {u'y': 0.7820853879509118, u'x': 0.29945493127148975, u'z': 0.5793831055229655},
@@ -51,15 +47,9 @@
         0.13569113,  0.13569113,  0.35438405,  0.05195517,  0.13569113,
         0.13569113,  0.35438405,  0.19449009])</PointProbability><y-sigma>array([ 0.22850668])</y-sigma><x-percentile_95>array([ 0.9])</x-percentile_95><SamplerType>array([u'Grid', u'Grid', u'Grid', u'Grid', u'Grid', u'Grid', u'Grid',
        u'Grid', u'Grid', u'Grid', u'Grid', u'Grid', u'Grid'], 
-<<<<<<< HEAD
-      dtype='&lt;U4')</SamplerType><x-variance>array([ 0.0522153])</x-variance><covariance>array([[  5.22153037e-02,  -1.18632595e-17,  -1.38404694e-17],
-       [ -7.90883968e-18,   5.22153037e-02,  -1.18632595e-17],
-       [ -1.33461670e-17,  -1.33461670e-17,   5.22153037e-02]])</covariance><y-variance>array([ 0.0522153])</y-variance><distributionType>array([{u'y': 'Normal', u'x': 'Normal', u'z': 'Normal'},
-=======
       dtype='&lt;U4')</SamplerType><x-variance>array([ 0.0522153])</x-variance><covariance>array([[ 0.0522153 , -0.00415568, -0.00415568],
        [-0.00415568,  0.0522153 , -0.00415568],
        [-0.00415568, -0.00415568,  0.0522153 ]])</covariance><y-variance>array([ 0.0522153])</y-variance><distributionType>array([{u'y': 'Normal', u'x': 'Normal', u'z': 'Normal'},
->>>>>>> 181d99ee
        {u'y': 'Normal', u'x': 'Normal', u'z': 'Normal'},
        {u'y': 'Normal', u'x': 'Normal', u'z': 'Normal'},
        {u'y': 'Normal', u'x': 'Normal', u'z': 'Normal'},
@@ -72,19 +62,11 @@
        {u'y': 'Normal', u'x': 'Normal', u'z': 'Normal'},
        {u'y': 'Normal', u'x': 'Normal', u'z': 'Normal'},
        {u'y': 'Normal', u'x': 'Normal', u'z': 'Normal'}], dtype=object)</distributionType><z-sigma>array([ 0.22850668])</z-sigma><targets-NormalizedSensitivity>array([u'y', u'x', u'z'], 
-<<<<<<< HEAD
-      dtype='&lt;U1')</targets-NormalizedSensitivity><z-variance>array([ 0.0522153])</z-variance><z-variationCoefficient>array([ 0.30073342])</z-variationCoefficient><pearson>array([[  1.00000000e+00,  -2.27198899e-16,  -2.65065382e-16],
-       [ -1.51465933e-16,   1.00000000e+00,  -2.27198899e-16],
-       [ -2.55598761e-16,  -2.55598761e-16,   1.00000000e+00]])</pearson><targets-VarianceDependentSensitivity>array([u'y', u'x', u'z'], 
-      dtype='&lt;U1')</targets-VarianceDependentSensitivity><x-sigma>array([ 0.22850668])</x-sigma><x-variationCoefficient>array([ 0.30073342])</x-variationCoefficient><x-median>array([ 0.9])</x-median><prefix>array(['1', '2', '3', '4', '5', '6', '7', '8', '9', '1', '1', '1', '1'], 
-      dtype='|S1')</prefix><NormalizedSensitivity>array([ {0: array([  1.00000000e+00,  -2.27198899e-16,  -2.65065382e-16]), 1: array([ -1.51465933e-16,   1.00000000e+00,  -2.27198899e-16]), 2: array([ -2.55598761e-16,  -2.55598761e-16,   1.00000000e+00])}], dtype=object)</NormalizedSensitivity><ProbabilityWeight>array([ 0.00318175,  0.01621673,  0.01621673,  0.08265337,  0.00318175,
-=======
       dtype='&lt;U1')</targets-NormalizedSensitivity><z-variance>array([ 0.0522153])</z-variance><z-variationCoefficient>array([ 0.30073342])</z-variationCoefficient><pearson>array([[  1.00000000e+00,   5.57633235e-01,  -2.65780084e-16],
        [  5.57633235e-01,   1.00000000e+00,  -2.65780084e-16],
        [ -2.65780084e-16,  -2.65780084e-16,   1.00000000e+00]])</pearson><targets-VarianceDependentSensitivity>array([u'y', u'x', u'z'], 
       dtype='&lt;U1')</targets-VarianceDependentSensitivity><x-sigma>array([ 0.22850668])</x-sigma><x-variationCoefficient>array([ 0.30073342])</x-variationCoefficient><x-median>array([ 0.9])</x-median><prefix>array(['1', '2', '3', '4', '5', '6', '7', '8', '9', '1', '1', '1', '1'], 
       dtype='|S1')</prefix><NormalizedSensitivity>array([ {0: array([ 1.        , -0.08646937, -0.08646937]), 1: array([-0.08646937,  1.        , -0.08646937]), 2: array([-0.08646937, -0.08646937,  1.        ])}], dtype=object)</NormalizedSensitivity><ProbabilityWeight>array([ 0.00318175,  0.01621673,  0.01621673,  0.08265337,  0.00318175,
->>>>>>> 181d99ee
         0.01621673,  0.01621673,  0.08265337,  0.00318175,  0.01621673,
         0.01621673,  0.08265337,  0.00516619])</ProbabilityWeight><z-median>array([ 0.9])</z-median><y-expectedValue>array([ 0.75983135])</y-expectedValue><distributionName>array([{u'y': 'y0_distrib', u'x': 'x0_distrib', u'z': 'z0_distrib'},
        {u'y': 'y0_distrib', u'x': 'x0_distrib', u'z': 'z0_distrib'},
