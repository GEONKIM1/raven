<!--
Structure:
<root>
  <install-method>
    ...
  </install method>
  <next-install-method> etc
</root>
Note all install methods after "main" take
  Instructions:

 add library:                <library>pinned.version.number</library>
 add with no pinned version: <library/>
 remove a library:           <library>remove</library>
 action for limited OS:      <library os='windows'>...
 add library from forge:     <library source='forge'>...
 optional:                   <library optional='True'>...
 skip run/install check:     <library skip_check='True'>...
 add pip library with extra parameters:
                             <ray source="pip" pip_extra="[tune]">1.9</ray>
   the above will use pip_extra to translate into a command:
     pip install ray[tune]==1.9.*
   which installs ray and the dependencies for Ray Tune

 default OS is "all"
 default source is "conda" meaning main conda repo
 default optional is "false"

 For more information about the command line arguments to library_handler.sh, see that module.
 Also try
       `python library_handler.sh -h` and
       `python library_handler.sh conda -h`

 end reading flow
-->
<dependencies>
  <main>
    <h5py/>
    <numpy>1.21</numpy>
    <scipy>1.7</scipy>
    <scikit-learn>1.0</scikit-learn>
    <pandas>1.3</pandas>
    <!--
         Note that xarray 0.20 throws this exception:
         xarray/backends/plugins.py", line 105, in list_engines
         entrypoints = entry_points().get("xarray.backends", ())
         AttributeError: 'EntryPoints' object has no attribute 'get'
         so should be skipped.
    -->
    <xarray>0.19</xarray>
    <netcdf4>1.5</netcdf4>
<<<<<<< HEAD
    <matplotlib>3.3</matplotlib>
=======
    <matplotlib>3.5</matplotlib>
>>>>>>> 7bde5746
    <statsmodels>0.13</statsmodels>
    <cloudpickle>2.2</cloudpickle>
    <tensorflow>2.9</tensorflow>
    <!-- conda is really slow on windows if the version is not specified.-->
    <python skip_check='True' os='windows'>3.7</python>
    <python skip_check='True' os='mac,linux'>3</python>
    <hdf5 skip_check='True'/>
    <swig skip_check='True'/>
    <pylint/>
    <coverage/>
    <lxml/>
    <psutil/>
    <pip/>
    <importlib_metadata/>
    <pyside2/>
    <nomkl os='linux' skip_check='True'/>
    <numexpr os='linux'/>
    <cmake skip_check='True' optional='True'/>
    <ray source="pip" pip_extra="[default]" os='mac,linux'>2.1</ray>
    <ray source="pip" pip_extra="[default]" os='windows'>1.13</ray>
    <!-- redis is needed by ray, but on windows, this seems to need to be explicitly stated -->
    <redis source="pip" os='windows'/>
    <imageio>2.22</imageio>
    <line_profiler optional='True'/>
    <!-- <ete3 optional='True'/> -->
    <pywavelets optional='True'>1.1</pywavelets>
    <numdifftools source="pip">0.9</numdifftools>
    <fmpy optional='True'/>
    <xmlschema source="pip"/>
    <pyomo optional='True'>6.4</pyomo>
    <glpk skip_check='True' optional='True'/>
    <ipopt skip_check='True' optional='True'/>
    <cyipopt optional='True'/>
    <pyomo-extensions source="pyomo" skip_check='True' optional='True'/>
    <protobuf source="pip">3</protobuf> <!-- needed because protobuf 4 incompatible with current ray -->
    <setuptools/>
  </main>
  <alternate name="pip">
    <hdf5>remove</hdf5>
    <swig>remove</swig>
    <pip>remove</pip>
    <python>remove</python>
    <nomkl>remove</nomkl>
    <numexpr>remove</numexpr>
  </alternate>
  <alternate name="none">
    <hdf5>remove</hdf5>
    <swig>remove</swig>
    <pip>remove</pip>
    <python>remove</python>
    <nomkl>remove</nomkl>
    <numexpr>remove</numexpr>
  </alternate>
</dependencies><|MERGE_RESOLUTION|>--- conflicted
+++ resolved
@@ -49,11 +49,7 @@
     -->
     <xarray>0.19</xarray>
     <netcdf4>1.5</netcdf4>
-<<<<<<< HEAD
-    <matplotlib>3.3</matplotlib>
-=======
     <matplotlib>3.5</matplotlib>
->>>>>>> 7bde5746
     <statsmodels>0.13</statsmodels>
     <cloudpickle>2.2</cloudpickle>
     <tensorflow>2.9</tensorflow>
