--- conflicted
+++ resolved
@@ -1,6 +1,6 @@
-'''
+"""
 Module where the base class and the specialization of different type of Model are
-'''
+"""
 #for future compatibility with Python 3--------------------------------------------------------------
 from __future__ import division, print_function, unicode_literals, absolute_import
 import warnings
@@ -91,21 +91,21 @@
 
   @classmethod
   def generateValidateDict(cls):
-    '''This method generate a independent copy of validateDict for the calling class'''
+    """This method generate a independent copy of validateDict for the calling class"""
     cls.validateDict = copy.deepcopy(Model.validateDict)
 
   @classmethod
   def specializeValidateDict(cls):
-    ''' This method should be overridden to describe the types of input accepted with a certain role by the model class specialization'''
+    """ This method should be overridden to describe the types of input accepted with a certain role by the model class specialization"""
     utils.raiseAnError(NotImplementedError,'MODELS','The class '+str(cls.__name__)+' has not implemented the method specializeValidateDict')
 
   @classmethod
   def localValidateMethod(cls,who,what):
-    '''
+    """
     This class method is called to test the compatibility of the class with its possible usage
     @in who: a string identifying the what is the role of what we are going to test (i.e. input, output etc)
     @in what: a list (or a general iterable) that will be playing the 'who' role
-    '''
+    """
     #counting successful matches
     if who not in cls.validateDict.keys(): utils.raiseAnError(IOError,self,'The role '+str(who)+' does not exist in the class '+str(cls))
     for myItemDict in cls.validateDict[who]: myItemDict['tempCounter'] = 0
@@ -141,66 +141,75 @@
   def _readMoreXML(self,xmlNode):
     try: self.subType = xmlNode.attrib['subType']
     except KeyError:
-      utils.raiseAModel(self," Failed in Node: "+str(xmlNode),'DEBUG')
+      utils.raiseAMessage(self," Failed in Node: "+str(xmlNode),'DEBUG')
       utils.raiseAnError(IOError,self,'missed subType for the model '+self.name)
     del(xmlNode.attrib['subType'])
 
   def localInputAndChecks(self,xmlNode):
-    '''place here the additional reading, remember to add initial parameters in the method localAddInitParams'''
+    """place here the additional reading, remember to add initial parameters in the method localAddInitParams"""
 
   def addInitParams(self,tempDict):
     tempDict['subType'] = self.subType
 
   def localAddInitParams(self,tempDict):
-    '''use this function to export to the printer in the base class the additional PERMANENT your local class have'''
+    """use this function to export to the printer in the base class the additional PERMANENT your local class have"""
 
   def initialize(self,runInfo,inputs,initDict=None):
-    ''' this needs to be over written if a re initialization of the model is need it gets called at every beginning of a step
+    """ this needs to be over written if a re initialization of the model is need it gets called at every beginning of a step
     after this call the next one will be run
     @ In, runInfo is the run info from the jobHandler
     @ In, inputs is a list containing whatever is passed with an input role in the step
     @ In, initDict, optional, dictionary of all objects available in the step is using this model
-    '''
+    """
     pass
 
   @abc.abstractmethod
   def createNewInput(self,myInput,samplerType,**Kwargs):
-    '''
+    """
     this function have to return a new input that will be submitted to the model, it is called by the sampler
     @in myInput the inputs (list) to start from to generate the new one
     @in samplerType is the type of sampler that is calling to generate a new input
     @in **Kwargs is a dictionary that contains the information coming from the sampler,
          a mandatory key is the sampledVars'that contains a dictionary {'name variable':value}
     @return the new input in a list form
-    '''
+    """
     return [(copy.copy(Kwargs))]
 
   @abc.abstractmethod
   def run(self,Input,jobHandler):
-    '''
+    """
     This call should be over loaded and should not return any results,
     possible it places a run one of the jobhadler lists!!!
     @in inputs is a list containing whatever is passed with an input role in the step
     @in jobHandler an instance of jobhandler that might be possible used to append a job for parallel running
-    '''
+    """
     pass
 
   def collectOutput(self,collectFrom,storeTo):
-    '''
+    """
     This call collect the output of the run
     @in collectFrom: where the output is located, the form and the type is model dependent but should be compatible with the storeTo.addOutput method.
-    '''
+    """
     #if a addOutput is present in nameSpace of storeTo it is used
     if 'addOutput' in dir(storeTo): storeTo.addOutput(collectFrom)
     else                          : utils.raiseAnError(IOError,self,'The place where to store the output has not a addOutput method')
 
   def getAdditionalInputEdits(self,inputInfo):
-    '''
+    """
     Collects additional edits for the sampler to use when creating a new input.  By default does nothing.
     @ In, inputInfo, dictionary in which to add edits
-    @Out, None.
-    '''
+    @ Out, None.
+    """
     pass
+
+  def finalizeModelTask(self):
+    """
+    Method that lets the Model to finalize its task, in case particular actions need to be performed at the end of a step
+    @ In, None
+    @ Out, None
+    """
+    pass
+  
 #
 #
 #
@@ -230,7 +239,7 @@
     return inRun
 
   def _inputToInternal(self,dataIN,full=False):
-    '''Transform it in the internal format the provided input. dataIN could be either a dictionary (then nothing to do) or one of the admitted data'''
+    """Transform it in the internal format the provided input. dataIN could be either a dictionary (then nothing to do) or one of the admitted data"""
     if self.debug: utils.raiseAMessage(self,'wondering if a dictionary compatibility should be kept','FIXME')
     if  type(dataIN)!=dict:
       if dataIN.type not in self.admittedData: utils.raiseAnError(IOError,self,'type '+dataIN.type+' is not compatible with the ROM '+self.name)
@@ -250,11 +259,11 @@
     return localInput
 
   def createNewInput(self,myInput,samplerType,**Kwargs):
-    '''
+    """
     here only TimePoint and TimePointSet are accepted a local copy of the values is performed.
     For a TimePoint all value are copied, for a TimePointSet only the last set of entry
     The copied values are returned as a dictionary back
-    '''
+    """
     if len(myInput)>1: utils.raiseAnError(IOError,self,'Only one input is accepted by the model type '+self.type+' with name'+self.name)
     inputDict = self._inputToInternal(myInput[0])
     #test if all sampled variables are in the inputs category of the data
@@ -267,12 +276,12 @@
     return [(inputDict)],copy.copy(Kwargs)
 
   def run(self,Input,jobHandler):
-    '''
+    """
     The input is a list of one element.
     The element is either a tuple of two dictionary [(InputDictionary, OutputDictionary)] if the input has been created by the  self.createNewInput
     otherwise is one of the accepted data.
     The first is the input the second the output. The output is just the counter
-    '''
+    """
     #this set of test is performed to avoid that if used in a single run we come in with the wrong input structure since the self.createNewInput is not called
     inRun = self._manipulateInput(Input[0])
     def lambdaReturnOut(inRun,prefix): return {'OutputPlaceHolder':np.atleast_1d(np.float(prefix))}
@@ -296,7 +305,7 @@
 #
 #
 class ROM(Dummy):
-  '''ROM stands for Reduced Order Model. All the models here, first learn than predict the outcome'''
+  """ROM stands for Reduced Order Model. All the models here, first learn than predict the outcome"""
   @classmethod
   def specializeValidateDict(cls):
     cls.validateDict['Input' ]                    = [cls.validateDict['Input' ][0]]
@@ -359,26 +368,26 @@
     self.mods.extend(utils.returnImportModuleString(inspect.getmodule(SupervisedLearning)))
 
   def reset(self):
-    '''
+    """
     Reset the ROM
     @ In,  None
     @ Out, None
-    '''
+    """
     for instrom in self.SupervisedEngine.values(): instrom.reset()
     self.amITrained   = False
 
   def addInitParams(self,originalDict):
-    '''the ROM setting parameters are added'''
+    """the ROM setting parameters are added"""
     ROMdict = {}
     for target, instrom in self.SupervisedEngine.items(): ROMdict[self.name + '|' + target] = instrom.returnInitialParameters()
     for key in ROMdict.keys(): originalDict[key] = ROMdict[key]
 
   def train(self,trainingSet):
-    '''Here we do the training of the ROM'''
-    '''Fit the model according to the given training data.
+    """Here we do the training of the ROM"""
+    """Fit the model according to the given training data.
     @in X : {array-like, sparse matrix}, shape = [n_samples, n_features] Training vector, where n_samples in the number of samples and n_features is the number of features.
     @in y : array-like, shape = [n_samples] Target vector relative to X class_weight : {dict, 'auto'}, optional Weights associated with classes. If not given, all classes
-            are supposed to have weight one.'''
+            are supposed to have weight one."""
     if type(trainingSet).__name__ == 'ROM':
       self.howManyTargets           = copy.deepcopy(trainingSet.howManyTargets)
       self.initializationOptionDict = copy.deepcopy(trainingSet.initializationOptionDict)
@@ -394,23 +403,23 @@
       if self.debug:utils.raiseAMessage(self,'add self.amITrained to currentParamters','FIXME')
 
   def confidence(self,request,target = None):
-    '''
+    """
     This is to get a value that is inversely proportional to the confidence that we have
     forecasting the target value for the given set of features. The reason to chose the inverse is because
     in case of normal distance this would be 1/distance that could be infinity
     @ In, request, datatype, feature coordinates (request)
     @ In, target, string, optional, target name (by default the first target entered in the input file)
-    '''
+    """
     inputToROM = self._inputToInternal(request)
     if target != None: return self.SupervisedEngine[target].confidence(inputToROM)
     else             : return self.SupervisedEngine.values()[0].confidence(inputToROM)
 
   def evaluate(self,request, target = None):
-    '''
+    """
     when the ROM is used directly without need of having the sampler passing in the new values evaluate instead of run should be used
     @ In, request, datatype, feature coordinates (request)
     @ In, target, string, optional, target name (by default the first target entered in the input file)
-    '''
+    """
     inputToROM = self._inputToInternal(request)
     if target != None: return self.SupervisedEngine[target].evaluate(inputToROM)
     else             : return self.SupervisedEngine.values()[0].evaluate(inputToROM)
@@ -421,24 +430,24 @@
     return returnDict
 
   def run(self,Input,jobHandler):
-    '''This call run a ROM as a model'''
+    """This call run a ROM as a model"""
     inRun = self._manipulateInput(Input[0])
     jobHandler.submitDict['Internal']((inRun,),self.__externalRun,str(Input[1]['prefix']),metadata=Input[1],modulesToImport=self.mods, globs = self.globs)
 #
 #
 #
 class ExternalModel(Dummy):
-  ''' External model class: this model allows to interface with an external python module'''
+  """ External model class: this model allows to interface with an external python module"""
   @classmethod
   def specializeValidateDict(cls):
     #one data is needed for the input
     utils.raiseAMessage('EXTERNAL_MODEL','think about how to import the roles to allowed class for the external model. For the moment we have just all','FIXME')
   def __init__(self):
-    '''
+    """
     Constructor
     @ In, None
     @ Out, None
-    '''
+    """
     Dummy.__init__(self)
     self.sim                      = None
     self.modelVariableValues      = {}                                                                                                       # dictionary of variable values for the external module imported at runtime
@@ -475,10 +484,10 @@
     else: return Dummy.createNewInput(self, myInput,samplerType,**Kwargs),copy.copy(modelVariableValues)
 
   def _readMoreXML(self,xmlNode):
-    '''
+    """
     Function to read the peace of input belongs to this model
     @ In, xmlTree object, xml node containg the peace of input that belongs to this model
-    '''
+    """
     Model._readMoreXML(self, xmlNode)
     if 'ModuleToLoad' in xmlNode.attrib.keys():
       self.ModuleToLoad = os.path.split(str(xmlNode.attrib['ModuleToLoad']))[1]
@@ -499,10 +508,10 @@
     if '_readMoreXML' in dir(self.sim): self.sim._readMoreXML(self,xmlNode)
 
   def __externalRun(self, Input, modelVariables):
-    '''
+    """
     Method that performs the actual run of the imported external model (separated from run method for parallelization purposes)
     @ In, Input, list, list of the inputs needed for running the model
-    '''
+    """
     externalSelf        = utils.Object()
     #self.sim=__import__(self.ModuleToLoad)
     for key,value in self.initExtSelf.__dict__.items(): CustomCommandExecuter.execCommand('self.'+ key +' = copy.copy(object)',self=externalSelf,object=value)  # exec('externalSelf.'+ key +' = copy.copy(value)')
@@ -527,20 +536,20 @@
     return copy.copy(modelVariableValues),self
 
   def run(self,Input,jobHandler):
-    '''
+    """
     Method that performs the actual run of the imported external model
     @ In, Input, list, list of the inputs needed for running the model
     @ In, jobHandler, jobHandler object, jobhandler instance
-    '''
+    """
     inRun = copy.copy(self._manipulateInput(Input[0][0]))
     jobHandler.submitDict['Internal']((inRun,Input[1],),self.__externalRun,str(Input[0][1]['prefix']),metadata=Input[0][1], modulesToImport = self.mods, globs = self.globs)
 
   def collectOutput(self,finishedJob,output):
-    '''
+    """
     Method that collects the outputs from the previous run
     @ In, finishedJob, InternalRunner object, instance of the run just finished
     @ In, output, "Datas" object, output where the results of the calculation needs to be stored
-    '''
+    """
     if finishedJob.returnEvaluation() == -1: utils.raiseAnError(RuntimeError,self,"No available Output to collect (Run probabably is not finished yet)")
     def typeMatch(var,var_type_str):
       type_var = type(var)
@@ -557,7 +566,7 @@
 #
 #
 class Code(Model):
-  '''this is the generic class that import an external code into the framework'''
+  """this is the generic class that import an external code into the framework"""
   CodeInterfaces = importlib.import_module("CodeInterfaces")
   @classmethod
   def specializeValidateDict(cls):
@@ -575,13 +584,14 @@
     #if alias are defined in the input it defines a mapping between the variable names in the framework and the one for the generation of the input
     #self.alias[framework variable name] = [input code name]. For Example, for a MooseBasedApp, the alias would be self.alias['internal_variable_name'] = 'Material|Fuel|thermal_conductivity'
     self.alias              = {}
+    self.lockedFileName     = "ravenLocked.raven"
     self.printTag = utils.returnPrintTag('MODEL CODE')
 
   def _readMoreXML(self,xmlNode):
-    '''extension of info to be read for the Code(model) as well as the code interface, and creates the interface.
+    """extension of info to be read for the Code(model) as well as the code interface, and creates the interface.
     @ In: xmlNode, node object
     @ Out: None.
-    '''
+    """
     Model._readMoreXML(self, xmlNode)
     #TODO consider: should clargs be an ordered dict?
     self.clargs={'text':'', 'input':{'noarg':[]}, 'pre':'', 'post':''} #output:''
@@ -599,7 +609,7 @@
         ext     = child.attrib['extension'] if 'extension' in child.attrib.keys() else None
         if argtype == None: utils.raiseAnError(IOError,self,'"type" for clarg not specified!')
         elif argtype == 'text':
-          if ext != None: raiseAWArning(self,'"text" nodes only accept "type" and "arg" attributes! Ignoring "extension"...')
+          if ext != None: utils.raiseAWarning(self,'"text" nodes only accept "type" and "arg" attributes! Ignoring "extension"...')
           if arg == None: utils.raiseAnError(IOError,self,'"arg" for clarg '+argtype+' not specified! Enter text to be used.')
           self.clargs['text']=arg
         elif argtype == 'input':
@@ -647,41 +657,38 @@
     self.code.addDefaultExtension()
 
   def addInitParams(self,tempDict):
-    '''extension of addInitParams for the Code(model)'''
+    """extension of addInitParams for the Code(model)"""
     Model.addInitParams(self, tempDict)
     tempDict['executable']=self.executable
     for key, value in self.alias.items():
       tempDict['The code variable '+str(value)+' it is filled using the framework variable '] = key
 
   def addCurrentSetting(self,originalDict):
-    '''extension of addInitParams for the Code(model)'''
+    """extension of addInitParams for the Code(model)"""
     originalDict['current working directory'] = self.workingDir
     originalDict['current output file root' ] = self.outFileRoot
     originalDict['current input file'       ] = self.currentInputFiles
     originalDict['original input file'      ] = self.oriInputFiles
 
   def getAdditionalInputEdits(self,inputInfo):
-    '''
+    """
     Adds input edits besides the sampledVars to the inputInfo dictionary. Called by the sampler.
     @ In, inputInfo, dictionary object
     @Out, None.
-    '''
+    """
     inputInfo['additionalEdits']=self.fargs
 
   def initialize(self,runInfoDict,inputFiles,initDict=None):
-    '''initialize some of the current setting for the runs and generate the working
-       directory with the starting input files'''
+    """initialize some of the current setting for the runs and generate the working
+       directory with the starting input files"""
     self.workingDir               = os.path.join(runInfoDict['WorkingDir'],runInfoDict['stepName']) #generate current working dir
     runInfoDict['TempWorkingDir'] = self.workingDir
     try: os.mkdir(self.workingDir)
-<<<<<<< HEAD
     except OSError:
-      print(self.printTag+': ' +utils.returnPrintPostTag('Warning') + '-> current working dir '+self.workingDir+' already exists, this might imply deletion of present files')
-      if utils.checkIfPathAreAccessedByAnotherProgram(self.workingDir,3.0): raise Exception(self.printTag+': ' +utils.returnPrintPostTag('ERROR') +
-                                                                                            '-> directory '+ self.workingDir + ' is used by another program!!! ')
-=======
-    except OSError: utils.raiseAWarning(self,'current working dir '+self.workingDir+' already exists, this might imply deletion of present files')
->>>>>>> b27a102e
+      utils.raiseAWarning(self,'current working dir '+self.workingDir+' already exists, this might imply deletion of present files')
+      if utils.checkIfPathAreAccessedByAnotherProgram(self.workingDir,3.0): utils.raiseAWarning(self,'directory '+ self.workingDir + ' is likely used by another program!!! ')
+      if utils.checkIfLockedRavenFileIsPresent(self.workingDir,self.lockedFileName): utils.raiseAnError(Exception, self, "another instance of RAVEN is running in the working directory "+ self.workingDir+". Please check your input!")
+    
     for inputFile in inputFiles: shutil.copy(inputFile,self.workingDir)
     if self.debug: utils.raiseAMessage(self,'original input files copied in the current working dir: '+self.workingDir)
     if self.debug: utils.raiseAMessage(self,'files copied:')
@@ -690,10 +697,18 @@
     for i in range(len(inputFiles)): self.oriInputFiles.append(os.path.join(self.workingDir,os.path.split(inputFiles[i])[1]))
     self.currentInputFiles        = None
     self.outFileRoot              = None
-
+  
+  def finalizeModelTask(self): 
+    """
+    See base class for general descritpion.
+    Specialization here. The Model removes the locked file that is used to check if multiple instances of RAVEN are 
+    writing and manipulating files in the same working directory
+    """
+    os.remove(os.path.join(self.workingDir,self.lockedFileName))
+  
   def createNewInput(self,currentInput,samplerType,**Kwargs):
-    ''' This function creates a new input
-        It is called from a sampler to get the implementation specific for this model'''
+    """ This function creates a new input
+        It is called from a sampler to get the implementation specific for this model"""
     Kwargs['executable'] = self.executable
     found = False
     for index, inputFile in enumerate(currentInput):
@@ -707,7 +722,7 @@
     return (self.code.createNewInput(currentInput,self.oriInputFiles,samplerType,**Kwargs),Kwargs)
 
   def run(self,inputFiles,jobHandler):
-    '''append a run at the externalRunning list of the jobHandler'''
+    """append a run at the externalRunning list of the jobHandler"""
     self.currentInputFiles = inputFiles[0]
     executeCommand, self.outFileRoot = self.code.genCommand(self.currentInputFiles,self.executable, flags=self.clargs, fileargs=self.fargs)
     #executeCommand, self.outFileRoot = self.code.generateCommand(self.currentInputFiles,self.executable)
@@ -722,7 +737,7 @@
     utils.raiseAMessage(self,'job "'+ self.currentInputFiles[index].split('/')[-1].split('.')[-2] +'" submitted!')
 
   def collectOutput(self,finisishedjob,output):
-    '''collect the output file in the output object'''
+    """collect the output file in the output object"""
     if 'finalizeCodeOutput' in dir(self.code):
       out = self.code.finalizeCodeOutput(finisishedjob.command,finisishedjob.output,self.workingDir)
       if out: finisishedjob.output = out
@@ -739,7 +754,7 @@
 #
 #
 class Projector(Model):
-  '''Projector is a data manipulator'''
+  """Projector is a data manipulator"""
   @classmethod
   def specializeValidateDict(cls):
     utils.raiseAMessage('PROJECTOR','Remember to add the data type supported the class filter')
@@ -768,13 +783,13 @@
     return
 
   def run(self,inObj,outObj):
-    '''run calls the interface finalizer'''
+    """run calls the interface finalizer"""
     self.interface.run(inObj,outObj,self.workingDir)
 #
 #
 #
 class PostProcessor(Model, Assembler):
-  '''PostProcessor is an Action System. All the models here, take an input and perform an action'''
+  """PostProcessor is an Action System. All the models here, take an input and perform an action"""
   @classmethod
   def specializeValidateDict(cls):
     cls.validateDict['Input']                    = [cls.validateDict['Input' ][0]]
@@ -827,25 +842,25 @@
     self.printTag = utils.returnPrintTag('MODEL POSTPROCESSOR')
 
   def whatDoINeed(self):
-    '''
+    """
     This method is used mainly by the Simulation class at the Step construction stage.
     It is used for inquiring the class, which is implementing the method, about the kind of objects the class needs to
     be initialize. It is an abstract method -> It must be implemented in the derived class!
     NB. In this implementation, the method only calls the self.interface.whatDoINeed() method
     @ In , None, None
     @ Out, needDict, dictionary of objects needed (class:tuple(object type{if None, Simulation does not check the type}, object name))
-    '''
+    """
     return self.interface.whatDoINeed()
 
   def generateAssembler(self,initDict):
-    '''
+    """
     This method is used mainly by the Simulation class at the Step construction stage.
     It is used for sending to the instanciated class, which is implementing the method, the objects that have been requested through "whatDoINeed" method
     It is an abstract method -> It must be implemented in the derived class!
     NB. In this implementation, the method only calls the self.interface.generateAssembler(initDict) method
     @ In , initDict, dictionary ({'mainClassName(e.g., DataBases):{specializedObjectName(e.g.,DataBaseForSystemCodeNamedWolf):ObjectInstance}'})
     @ Out, None, None
-    '''
+    """
     self.interface.generateAssembler(initDict)
 
   def _readMoreXML(self,xmlNode):
@@ -857,14 +872,14 @@
     Model.addInitParams(self, tempDict)
 
   def initialize(self,runInfo,inputs, initDict=None):
-    '''initialize some of the current setting for the runs and generate the working
-       directory with the starting input files'''
+    """initialize some of the current setting for the runs and generate the working
+       directory with the starting input files"""
     self.workingDir               = os.path.join(runInfo['WorkingDir'],runInfo['stepName']) #generate current working dir
     self.interface.initialize(runInfo, inputs, initDict)
     self.mods.extend(utils.returnImportModuleString(inspect.getmodule(PostProcessors)))
 
   def run(self,Input,jobHandler):
-    '''run calls the interface finalizer'''
+    """run calls the interface finalizer"""
     if len(Input) > 0 : jobHandler.submitDict['Internal']((Input,),self.interface.run,str(0),modulesToImport = self.mods, globs = self.globs)
     else: jobHandler.submitDict['Internal']((None,),self.interface.run,str(0),modulesToImport = self.mods, globs = self.globs)
 
@@ -872,12 +887,12 @@
     self.interface.collectOutput(finishedjob,output)
 
   def createNewInput(self,myInput,samplerType,**Kwargs):
-    '''just for compatibility'''
+    """just for compatibility"""
     return self.interface.inputToInternal(self,myInput)
 
-'''
+"""
  Factory......
-'''
+"""
 __base = 'model'
 __interFaceDict = {}
 __interFaceDict['Dummy'         ] = Dummy
@@ -903,11 +918,11 @@
   return __knownTypes
 
 def returnInstance(Type,debug=False):
-  '''This function return an instance of the request model type'''
+  """This function return an instance of the request model type"""
   try: return __interFaceDict[Type]()
   except KeyError: utils.raiseAnError(NameError,'MODELS','not known '+__base+' type '+Type)
 
 def validate(className,role,what,debug=False):
-  '''This is the general interface for the validation of a model usage'''
+  """This is the general interface for the validation of a model usage"""
   if className in __knownTypes: return __interFaceDict[className].localValidateMethod(role,what)
   else                        : utils.raiseAnError(IOError,'MODELS','the class '+str(className)+' it is not a registered model')