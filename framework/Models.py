--- conflicted
+++ resolved
@@ -974,15 +974,11 @@
     """
     inRun = self._manipulateInput(Input[0])
     uniqueHandler = Input[1]['uniqueHandler'] if 'uniqueHandler' in Input[1].keys() else 'any'
-<<<<<<< HEAD
     jobHandler.addInternal((inRun,), self.__externalRun, str(Input[1]['prefix']), metadata=Input[1], modulesToImport=self.mods, uniqueHandler=uniqueHandler)
 #
 #
 #
-=======
-    jobHandler.submitDict['Internal']((inRun,), self.__externalRun, str(Input[1]['prefix']), metadata=Input[1], modulesToImport=self.mods, uniqueHandler=uniqueHandler)
-
->>>>>>> 0ad78fe0
+
 class ExternalModel(Dummy):
   """
     External model class: this model allows to interface with an external python module
