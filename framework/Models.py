"""
Module where the base class and the specialization of different type of Model are
"""
#for future compatibility with Python 3--------------------------------------------------------------
from __future__ import division, print_function, unicode_literals, absolute_import
import warnings
warnings.simplefilter('default',DeprecationWarning)
#End compatibility block for Python 3----------------------------------------------------------------

#External Modules------------------------------------------------------------------------------------
import os
import copy
import shutil
import numpy as np
import abc
import importlib
import inspect
import atexit
# to be removed
from scipy import spatial
# to be removed
#External Modules End--------------------------------------------------------------------------------

#Internal Modules------------------------------------------------------------------------------------
from BaseClasses import BaseType
from Assembler import Assembler
import SupervisedLearning
import PostProcessors #import returnFilterInterface
import CustomCommandExecuter
import utils
import mathUtils
import TreeStructure
import Files
#Internal Modules End--------------------------------------------------------------------------------

class Model(utils.metaclass_insert(abc.ABCMeta,BaseType)):
  """
    A model is something that given an input will return an output reproducing some physical model
    it could as complex as a stand alone code, a reduced order model trained somehow or something
    externally build and imported by the user
  """
  validateDict                  = {}
  validateDict['Input'  ]       = []
  validateDict['Output' ]       = []
  validateDict['Sampler']       = []
  testDict                      = {}
  testDict                      = {'class':'','type':[''],'multiplicity':0,'required':False}
  #FIXME: a multiplicity value is needed to control role that can have different class
  #the possible inputs
  validateDict['Input'].append(testDict.copy())
  validateDict['Input'  ][0]['class'       ] = 'DataObjects'
  validateDict['Input'  ][0]['type'        ] = ['Point','PointSet','History','HistorySet']
  validateDict['Input'  ][0]['required'    ] = False
  validateDict['Input'  ][0]['multiplicity'] = 'n'
  validateDict['Input'].append(testDict.copy())
  validateDict['Input'  ][1]['class'       ] = 'Files'
  # FIXME there's lots of types that Files can be, so until XSD replaces this, commenting this out
  #validateDict['Input'  ][1]['type'        ] = ['']
  validateDict['Input'  ][1]['required'    ] = False
  validateDict['Input'  ][1]['multiplicity'] = 'n'
  #the possible outputs
  validateDict['Output'].append(testDict.copy())
  validateDict['Output' ][0]['class'       ] = 'DataObjects'
  validateDict['Output' ][0]['type'        ] = ['Point','PointSet','History','HistorySet']
  validateDict['Output' ][0]['required'    ] = False
  validateDict['Output' ][0]['multiplicity'] = 'n'
  validateDict['Output'].append(testDict.copy())
  validateDict['Output' ][1]['class'       ] = 'Databases'
  validateDict['Output' ][1]['type'        ] = ['HDF5']
  validateDict['Output' ][1]['required'    ] = False
  validateDict['Output' ][1]['multiplicity'] = 'n'
  validateDict['Output'].append(testDict.copy())
  validateDict['Output' ][2]['class'       ] = 'OutStreamManager'
  validateDict['Output' ][2]['type'        ] = ['Plot','Print']
  validateDict['Output' ][2]['required'    ] = False
  validateDict['Output' ][2]['multiplicity'] = 'n'
  #the possible samplers
  validateDict['Sampler'].append(testDict.copy())
  validateDict['Sampler'][0]['class'       ] ='Samplers'
  validateDict['Sampler'][0]['required'    ] = False
  validateDict['Sampler'][0]['multiplicity'] = 1
  validateDict['Sampler'][0]['type']         = ['MonteCarlo',
                                                'DynamicEventTree',
                                                'Stratified',
                                                'Grid',
                                                'LimitSurfaceSearch',
                                                'AdaptiveDynamicEventTree',
                                                'FactorialDesign',
                                                'ResponseSurfaceDesign',
                                                'SparseGridCollocation',
                                                'AdaptiveSparseGrid',
                                                'Sobol',
                                                'AdaptiveSobol']

  @classmethod
  def generateValidateDict(cls):
    """
      This method generate a independent copy of validateDict for the calling class
      @ In, None
      @ Out, None
    """
    cls.validateDict = copy.deepcopy(Model.validateDict)

  @classmethod
  def specializeValidateDict(cls):
    """
      This method should be overridden to describe the types of input accepted with a certain role by the model class specialization
      @ In, None
      @ Out, None
    """
    raise NotImplementedError('The class '+str(cls.__name__)+' has not implemented the method specializeValidateDict')

  @classmethod
  def localValidateMethod(cls,who,what):
    """
      This class method is called to test the compatibility of the class with its possible usage
      @ In, who, string, a string identifying the what is the role of what we are going to test (i.e. input, output etc)
      @ In, what, string, a list (or a general iterable) that will be playing the 'who' role
      @ Out, None
    """
    #counting successful matches
    if who not in cls.validateDict.keys(): raise IOError('The role '+str(who)+' does not exist in the class '+str(cls))
    for myItemDict in cls.validateDict[who]: myItemDict['tempCounter'] = 0
    for anItem in what:
      anItem['found'] = False
      for tester in cls.validateDict[who]:
        if anItem['class'] == tester['class']:
          if anItem['class']=='Files': #FIXME Files can accept any type, including None.
            tester['tempCounter']+=1
            anItem['found']=True
            break
          else:
            if anItem['type'] in tester['type']:
              tester['tempCounter'] +=1
              anItem['found']        = True
              break
    #testing if the multiplicity of the argument is correct
    for tester in cls.validateDict[who]:
      if tester['required']==True:
        if tester['multiplicity']=='n' and tester['tempCounter']<1:
          raise IOError('The number of time class = '+str(tester['class'])+' type= ' +str(tester['type'])+' is used as '+str(who)+' is improper')
        if tester['multiplicity']!='n' and tester['tempCounter']!=tester['multiplicity']:
          raise IOError('The number of time class = '+str(tester['class'])+' type= ' +str(tester['type'])+' is used as '+str(who)+' is improper')
    #testing if all argument to be tested have been found
    for anItem in what:
      if anItem['found']==False:
        raise IOError('It is not possible to use '+anItem['class']+' type= ' +anItem['type']+' as '+who)
    return True

  def __init__(self,runInfoDict):
    """
      Constructor
      @ In, runInfoDict, dict, the dictionary containing the runInfo (read in the XML input file)
      @ Out, None
    """
    BaseType.__init__(self)
    self.subType  = ''
    self.runQueue = []
    self.printTag = 'MODEL'

  def _readMoreXML(self,xmlNode):
    """
      Function to read the portion of the xml input that belongs to this specialized class
      and initialize some stuff based on the inputs got
      @ In, xmlNode, xml.etree.Element, Xml element node
      @ Out, None
    """
    try: self.subType = xmlNode.attrib['subType']
    except KeyError:
      self.raiseADebug(" Failed in Node: "+str(xmlNode),verbostiy='silent')
      self.raiseAnError(IOError,'missed subType for the model '+self.name)
    del(xmlNode.attrib['subType'])

  def addInitParams(self,tempDict):
    """
      This function is called from the base class to print some of the information inside the class.
      Whatever is permanent in the class and not inherited from the parent class should be mentioned here
      The information is passed back in the dictionary. No information about values that change during the simulation are allowed
      @ In, tempDict, dict, dictionary to be updated. {'attribute name':value}
      @ Out, None
    """
    tempDict['subType'] = self.subType

  def localAddInitParams(self,tempDict):
    """
      Method used to export to the printer in the base class the additional PERMANENT your local class have
      @ In, tempDict, dict, dictionary to be updated. {'attribute name':value}
      @ Out, None
    """

  def initialize(self,runInfo,inputs,initDict=None):
    """
      this needs to be over written if a re initialization of the model is need it gets called at every beginning of a step
      after this call the next one will be run
      @ In, runInfo, dict, it is the run info from the jobHandler
      @ In, inputs, list, it is a list containing whatever is passed with an input role in the step
      @ In, initDict, dict, optional, dictionary of all objects available in the step is using this model
    """
    pass

  @abc.abstractmethod
  def createNewInput(self,myInput,samplerType,**Kwargs):
    """
      this function have to return a new input that will be submitted to the model, it is called by the sampler
      @ In, myInput, list, the inputs (list) to start from to generate the new one
      @ In, samplerType, string, is the type of sampler that is calling to generate a new input
      @ In, **Kwargs, dict,  is a dictionary that contains the information coming from the sampler,
           a mandatory key is the sampledVars'that contains a dictionary {'name variable':value}
      @ Out, [(Kwargs)], list, return the new input in a list form
    """
    return [(copy.copy(Kwargs))]

  @abc.abstractmethod
  def run(self,Input,jobHandler):
    """
      Method that performs the actual run of the Code model
      @ In,  Input, object, object contained the data to process. (inputToInternal output)
      @ In,  jobHandler, JobHandler instance, the global job handler instance
      @ Out, None
    """
    pass

  def collectOutput(self,collectFrom,storeTo):
    """
      Method that collects the outputs from the previous run
      @ In, finishedJob, InternalRunner object, instance of the run just finished
      @ In, output, "DataObjects" object, output where the results of the calculation needs to be stored
      @ Out, None
    """
    #if a addOutput is present in nameSpace of storeTo it is used
    if 'addOutput' in dir(storeTo): storeTo.addOutput(collectFrom)
    else                          : self.raiseAnError(IOError,'The place where to store the output has not a addOutput method')

  def getAdditionalInputEdits(self,inputInfo):
    """
      Collects additional edits for the sampler to use when creating a new input.  By default does nothing.
      @ In, inputInfo, dict, dictionary in which to add edits
      @ Out, None.
    """
    pass
#
#
#
class Dummy(Model):
  """
  this is a dummy model that just return the effect of the sampler. The values reported as input in the output
  are the output of the sampler and the output is the counter of the performed sampling
  """
  def __init__(self,runInfoDict):
    """
      Constructor
      @ In, runInfoDict, dict, the dictionary containing the runInfo (read in the XML input file)
      @ Out, None
    """
    Model.__init__(self,runInfoDict)
    self.admittedData = self.__class__.validateDict['Input' ][0]['type'] #the list of admitted data is saved also here for run time checks
    #the following variable are reset at each call of the initialize method
    self.printTag = 'DUMMY MODEL'

  @classmethod
  def specializeValidateDict(cls):
    """
      This method describes the types of input accepted with a certain role by the model class specialization
      @ In, None
      @ Out, None
    """
    cls.validateDict['Input' ]                    = [cls.validateDict['Input' ][0]]
    cls.validateDict['Input' ][0]['type'        ] = ['Point','PointSet']
    cls.validateDict['Input' ][0]['required'    ] = True
    cls.validateDict['Input' ][0]['multiplicity'] = 1
    cls.validateDict['Output'][0]['type'        ] = ['Point','PointSet']

  def _manipulateInput(self,dataIn):
    """
      Method that is aimed to manipulate the input in order to return a common input understandable by this class
      @ In, dataIn, object, the object that needs to be manipulated
      @ Out, inRun, dict, the manipulated input
    """
    if len(dataIn)>1: self.raiseAnError(IOError,'Only one input is accepted by the model type '+self.type+' with name '+self.name)
    if type(dataIn[0])!=tuple: inRun = self._inputToInternal(dataIn[0]) #this might happen when a single run is used and the input it does not come from self.createNewInput
    else:                      inRun = dataIn[0][0]
    return inRun

  def _inputToInternal(self,dataIN,full=False):
    """
      Transform it in the internal format the provided input. dataIN could be either a dictionary (then nothing to do) or one of the admitted data
      @ In, dataIn, object, the object that needs to be manipulated
      @ In, full, bool, optional, does the full input needs to be retrieved or just the last element?
      @ Out, localInput, dict, the manipulated input
    """
    #self.raiseADebug('wondering if a dictionary compatibility should be kept','FIXME')
    if  type(dataIN).__name__ !='dict':
      if dataIN.type not in self.admittedData: self.raiseAnError(IOError,self,'type "'+dataIN.type+'" is not compatible with the model "' + self.type + '" named "' + self.name+'"!')
    if full==True:  length = 0
    if full==False: length = -1
    localInput = {}
    if type(dataIN)!=dict:
      for entries in dataIN.getParaKeys('inputs' ):
        if not dataIN.isItEmpty(): localInput[entries] = copy.copy(np.array(dataIN.getParam('input' ,entries))[length:])
        else:                      localInput[entries] = None
      for entries in dataIN.getParaKeys('outputs'):
        if not dataIN.isItEmpty(): localInput[entries] = copy.copy(np.array(dataIN.getParam('output',entries))[length:])
        else:                      localInput[entries] = None
      #Now if an OutputPlaceHolder is used it is removed, this happens when the input data is not representing is internally manufactured
      if 'OutputPlaceHolder' in dataIN.getParaKeys('outputs'): localInput.pop('OutputPlaceHolder') # this remove the counter from the inputs to be placed among the outputs
    else: localInput = dataIN #here we do not make a copy since we assume that the dictionary is for just for the model usage and any changes are not impacting outside
    return localInput

  def createNewInput(self,myInput,samplerType,**Kwargs):
    """
      this function have to return a new input that will be submitted to the model, it is called by the sampler
      here only Point and PointSet are accepted a local copy of the values is performed.
      For a Point all value are copied, for a PointSet only the last set of entry
      The copied values are returned as a dictionary back
      @ In, myInput, list, the inputs (list) to start from to generate the new one
      @ In, samplerType, string, is the type of sampler that is calling to generate a new input
      @ In, **Kwargs, dict,  is a dictionary that contains the information coming from the sampler,
           a mandatory key is the sampledVars'that contains a dictionary {'name variable':value}
      @ Out, ([(inputDict)],copy.deepcopy(Kwargs)), tuple, return the new input in a tuple form
    """
    if len(myInput)>1: self.raiseAnError(IOError,'Only one input is accepted by the model type '+self.type+' with name'+self.name)
    inputDict = self._inputToInternal(myInput[0])
    #test if all sampled variables are in the inputs category of the data
    # fixme? -congjian
    #if set(list(Kwargs['SampledVars'].keys())+list(inputDict.keys())) != set(list(inputDict.keys())):
    #  self.raiseAnError(IOError,'When trying to sample the input for the model '+self.name+' of type '+self.type+' the sampled variable are '+str(Kwargs['SampledVars'].keys())+' while the variable in the input are'+str(inputDict.keys()))
    for key in Kwargs['SampledVars'].keys(): inputDict[key] = np.atleast_1d(Kwargs['SampledVars'][key])
    for val in inputDict.values():
      if val is None: self.raiseAnError(IOError,'While preparing the input for the model '+self.type+' with name '+self.name+' found a None input variable '+ str(inputDict.items()))
    #the inputs/outputs should not be store locally since they might be used as a part of a list of input for the parallel runs
    #same reason why it should not be used the value of the counter inside the class but the one returned from outside as a part of the input
    return [(inputDict)],copy.deepcopy(Kwargs)

  def run(self,Input,jobHandler):
    """
     This method executes the model .
     @ In,  Input, object, object contained the data to process. (inputToInternal output)
     @ In,  jobHandler, JobHandler instance, the global job handler instance
     @ Out, None
    """
    #this set of test is performed to avoid that if used in a single run we come in with the wrong input structure since the self.createNewInput is not called
    inRun = self._manipulateInput(Input[0])
    def lambdaReturnOut(inRun,prefix): return {'OutputPlaceHolder':np.atleast_1d(np.float(prefix))}
    #lambdaReturnOut = lambda inRun: {'OutputPlaceHolder':np.atleast_1d(np.float(Input[1]['prefix']))}
    jobHandler.submitDict['Internal']((inRun,Input[1]['prefix']),lambdaReturnOut,str(Input[1]['prefix']),metadata=Input[1], modulesToImport = self.mods)

  def collectOutput(self,finishedJob,output):
    """
      Method that collects the outputs from the previous run
      @ In, finishedJob, InternalRunner object, instance of the run just finished
      @ In, output, "DataObjects" object, output where the results of the calculation needs to be stored
      @ Out, None
    """
    if finishedJob.returnEvaluation() == -1: self.raiseAnError(AttributeError,"No available Output to collect")
    evaluation = finishedJob.returnEvaluation()
    if type(evaluation[1]).__name__ == "tuple": outputeval = evaluation[1][0]
    else                                      : outputeval = evaluation[1]
    exportDict = {'inputSpaceParams':evaluation[0],'outputSpaceParams':outputeval,'metadata':finishedJob.returnMetadata()}
    if output.type == 'HDF5': output.addGroupDataObjects({'group':self.name+str(finishedJob.identifier)},exportDict,False)
    else:
      if not set(output.getParaKeys('inputs') + output.getParaKeys('outputs')).issubset(set(list(exportDict['inputSpaceParams'].keys()) + list(exportDict['outputSpaceParams'].keys()))):
        missingParameters = set(output.getParaKeys('inputs') + output.getParaKeys('outputs')) - set(list(exportDict['inputSpaceParams'].keys()) + list(exportDict['outputSpaceParams'].keys()))
        self.raiseAnError(RuntimeError,"the model "+ self.name+" does not generate all the outputs requested in output object "+ output.name +". Missing parameters are: " + ','.join(list(missingParameters)) +".")
      for key in exportDict['inputSpaceParams' ] :
        if key in output.getParaKeys('inputs') : output.updateInputValue (key,exportDict['inputSpaceParams' ][key])
      for key in exportDict['outputSpaceParams'] :
        if key in output.getParaKeys('outputs'): output.updateOutputValue(key,exportDict['outputSpaceParams'][key])
      for key in exportDict['metadata'] : output.updateMetadata(key,exportDict['metadata'][key])
#
#
#
class ROM(Dummy):
  """
    ROM stands for Reduced Order Model. All the models here, first learn than predict the outcome
  """
  @classmethod
  def specializeValidateDict(cls):
    """
      This method describes the types of input accepted with a certain role by the model class specialization
      @ In, None
      @ Out, None
    """
    cls.validateDict['Input' ]                    = [cls.validateDict['Input' ][0]]
    cls.validateDict['Input' ][0]['required'    ] = True
    cls.validateDict['Input' ][0]['multiplicity'] = 1
    cls.validateDict['Output'][0]['type'        ] = ['Point','PointSet','HistorySet']

  def __init__(self,runInfoDict):
    """
      Constructor
      @ In, runInfoDict, dict, the dictionary containing the runInfo (read in the XML input file)
      @ Out, None
    """
    Dummy.__init__(self,runInfoDict)
    self.initializationOptionDict = {}          # ROM initialization options
    self.amITrained                = False      # boolean flag, is the ROM trained?
    self.howManyTargets            = 0          # how many targets?
    self.SupervisedEngine          = {}         # dict of ROM instances (== number of targets => keys are the targets)
    self.printTag = 'ROM MODEL'
    self.numberOfTimeStep          = 1
    self.historyPivotParameter     = 'none'     #time-like pivot parameter for data object on which ROM was trained

  def __getstate__(self):
    """
    This function return the state of the ROM
    @ In, None
    @ Out, state, dict, it contains all the information needed by the ROM to be initialized
    """
    # capture what is normally pickled
    state = self.__dict__.copy()
    if not self.amITrained:
      a = state.pop("SupervisedEngine")
      del a
    return state

  def __setstate__(self, newstate):
    """
    Initialize the ROM with the data contained in newstate
    @ In, newstate, dict, it contains all the information needed by the ROM to be initialized
    @ Out, None
    """
    self.__dict__.update(newstate)
    if not self.amITrained:
      if self.numberOfTimeStep > 1:
        targets = self.initializationOptionDict['Target'].split(',')
        self.howManyTargets = len(targets)
        self.SupervisedEngine = []
        for t in range(self.numberOfTimeStep):
          tempSupervisedEngine = {}
          for target in targets:
            self.initializationOptionDict['Target'] = target
            tempSupervisedEngine[target] =  SupervisedLearning.returnInstance(self.subType,self,**self.initializationOptionDict)
            self.initializationOptionDict['Target'] = ','.join(targets)
          self.SupervisedEngine.append(tempSupervisedEngine)
      else:
        #this can't be accurate, since in readXML the 'Target' keyword is set to a single target
        targets = self.initializationOptionDict['Target'].split(',')
        self.howManyTargets = len(targets)
        self.SupervisedEngine = {}

        for target in targets:
          self.initializationOptionDict['Target'] = target
          self.SupervisedEngine[target] =  SupervisedLearning.returnInstance(self.subType,self,**self.initializationOptionDict)
          #restore targets to initialization option dict
          self.initializationOptionDict['Target'] = ','.join(targets)

  def _readMoreXML(self,xmlNode):
    """
      Function to read the portion of the xml input that belongs to this specialized class
      and initialize some stuff based on the inputs got
      @ In, xmlNode, xml.etree.Element, Xml element node
      @ Out, None
    """
    Dummy._readMoreXML(self, xmlNode)
    for child in xmlNode:
      if child.attrib:
        if child.tag not in self.initializationOptionDict.keys():
          self.initializationOptionDict[child.tag]={}
        self.initializationOptionDict[child.tag][child.text]=child.attrib
      else:
        try: self.initializationOptionDict[child.tag] = int(child.text)
        except (ValueError,TypeError):
          try: self.initializationOptionDict[child.tag] = float(child.text)
          except (ValueError,TypeError): self.initializationOptionDict[child.tag] = child.text
    #the ROM is instanced and initialized
    # check how many targets
    if not 'Target' in self.initializationOptionDict.keys(): self.raiseAnError(IOError,'No Targets specified!!!')
    targets = self.initializationOptionDict['Target'].split(',')
    self.howManyTargets = len(targets)

    for target in targets:
      self.initializationOptionDict['Target'] = target
      self.SupervisedEngine[target] =  SupervisedLearning.returnInstance(self.subType,self,**self.initializationOptionDict)
    # extend the list of modules this ROM depen on
    self.mods = self.mods + list(set(utils.returnImportModuleString(inspect.getmodule(utils.first(self.SupervisedEngine.values())),True)) - set(self.mods))
    self.mods = self.mods + list(set(utils.returnImportModuleString(inspect.getmodule(SupervisedLearning),True)) - set(self.mods))
    #restore targets to initialization option dict
    self.initializationOptionDict['Target'] = ','.join(targets)

  def printXML(self,options=None):
    """
      Called by the OutStreamPrint object to cause the ROM to print itself to file.
      @ In, options, the options to use in printing, including filename, things to print, etc.
      @ Out, None
    """
    if options:
      if ('filenameroot' in options.keys()): filenameLocal = options['filenameroot']
      else: filenameLocal = self.name + '_dump'
    else: options={}
    tree=self._localBuildPrintTree(options)
    msg=tree.stringNodeTree()
    open(filenameLocal+'.xml','w').writelines(msg)
    self.raiseAMessage('ROM XML printed to "'+filenameLocal+'.xml"')

  def _localBuildPrintTree(self,options=None):
    """
<<<<<<< HEAD
      Print the tree of ROMs
      @ In, options, dict, optional, the set of options
      @ Out, tree, Node, the tree node
=======
      Constructs XML for printing of poperties of this Model.
      @ In, options, dict, optional, options by keyword
      @ Out, node, TreeStructure.NodeTree, xml-like tree with desired data
>>>>>>> 6ec8a8c9
    """
    node = TreeStructure.Node('ReducedOrderModel')
    tree = TreeStructure.NodeTree(node)
    if 'target' in options.keys():
      targets = options['target'].split(',')
    else:
      targets = 'all'
    if type(self.SupervisedEngine) == list: timeDep = True
    elif type(self.SupervisedEngine) == dict: timeDep = False
    else:
      self.raiseAnError(RuntimeError,'Unrecognized structure for self.SupervisedEngine:',type(self.SupervisedEnging))
    if 'all' in targets:
      #case: time-dependent
      if timeDep:
        targets = list(key for key in self.SupervisedEngine[0].keys())
        for s,step in enumerate(self.SupervisedEngine):
          #get the time step
          pivotStep = range(1,self.numberOfTimeStep+1)[s]
          pivotNode = TreeStructure.Node(self.historyPivotParameter+'_step')
          pivotNode.setText(pivotStep)
          node.appendBranch(pivotNode)
          pivotRom = self.SupervisedEngine[s][self.historyPivotParameter]
          pivotValue = pivotRom.evaluate(dict(zip(pivotRom.features,[np.array([0])]*len(pivotRom.features))))
          pivotValNode = TreeStructure.Node(self.historyPivotParameter)
          pivotValNode.setText(pivotValue)
          pivotNode.appendBranch(pivotValNode)
          for key,target in step.items():
            #skip time marching parameter
            if key == self.historyPivotParameter:
              continue
            if key in targets:
              target.printXML(pivotNode,options)
      #case: not time-dependent
      else:
        targets = list(key for key in self.SupervisedEngine.keys())
        for key,target in self.SupervisedEngine.items():
          if key in targets:
            target.printXML(node,options)
    return tree

  def reset(self):
    """
      Reset the ROM
      @ In,  None
      @ Out, None
    """
    if type(self.SupervisedEngine).__name__ == 'list':
      for ts in self.SupervisedEngine:
        for instrom in ts.values():
          instrom.reset()
    else:
      for instrom in self.SupervisedEngine.values():
        instrom.reset()
      self.amITrained   = False

  def addInitParams(self,originalDict):
    """
      This function is called from the base class to print some of the information inside the class.
      Whatever is permanent in the class and not inherited from the parent class should be mentioned here
      The information is passed back in the dictionary. No information about values that change during the simulation are allowed
      @ In, originalDict, dict, dictionary to be updated. {'attribute name':value}
      @ Out, None
    """
    ROMdict = {}
    for target, instrom in self.SupervisedEngine.items():
      ROMdict[self.name + '|' + target] = instrom.returnInitialParameters()
    for key in ROMdict.keys():
      originalDict[key] = ROMdict[key]

  def train(self,trainingSet):
    """
      This function train the ROM
      @ In, trainingSet, dict or PointSet or HistorySet, data used to train the ROM; if an HistorySet is provided the a list of ROM is created in order to create a temporal-ROM
      @ Out, None
    """
    if type(trainingSet).__name__ == 'ROM':
      self.howManyTargets           = copy.deepcopy(trainingSet.howManyTargets)
      self.initializationOptionDict = copy.deepcopy(trainingSet.initializationOptionDict)
      self.trainingSet              = copy.copy(trainingSet.trainingSet)
      self.amITrained               = copy.deepcopy(trainingSet.amITrained)
      self.SupervisedEngine         = copy.deepcopy(trainingSet.SupervisedEngine)
      self.historyPivotParameter    = copy.deepcopy(getattr(trainingSet,self.historyPivotParameter,'time'))
    else:
      if 'HistorySet' in type(trainingSet).__name__:
        #get the pivot parameter if specified
        if 'options' in trainingSet._dataParameters.keys():
          self.historyPivotParameter = trainingSet._dataParameters['options'].get('pivotParameter','time')
        else:
          self.historyPivotParameter = 'time'
        #store originals for future copying
        origRomCopies = {}
        for target,engine in self.SupervisedEngine.items():
          origRomCopies[target] = copy.deepcopy(engine)
        #clear engines for time-based storage
        self.SupervisedEngine = []
        outKeys = trainingSet.getParaKeys('outputs')
        targets = origRomCopies.keys()
        # check that all histories have the same length
        tmp = trainingSet.getParametersValues('outputs')
        for t in tmp:
          if t==1:
            self.numberOfTimeStep = len(tmp[t][outKeys[0]])
          else:
            if self.numberOfTimeStep != len(tmp[t][outKeys[0]]):
              self.raiseAnError(IOError,'DataObject can not be used to train a ROM: length of HistorySet is not consistent')
        # train the ROM
        self.trainingSet = mathUtils.historySetWindow(trainingSet,self.numberOfTimeStep)
        for ts in range(self.numberOfTimeStep):
          newRom = {}
          for target in targets:
            newRom[target] =  copy.deepcopy(origRomCopies[target])
          for target,instrom in newRom.items():
            # train the ROM
            instrom.train(self.trainingSet[ts])
            self.amITrained = self.amITrained and instrom.amITrained
          self.SupervisedEngine.append(newRom)
        self.amITrained = True
      else:
        self.trainingSet = copy.copy(self._inputToInternal(trainingSet,full=True))
        if type(self.trainingSet) is dict:
          self.amITrained = True
          for instrom in self.SupervisedEngine.values():
            instrom.train(self.trainingSet)
            self.amITrained = self.amITrained and instrom.amITrained
          self.raiseADebug('add self.amITrained to currentParamters','FIXME')

  def confidence(self,request,target = None):
    """
      This is to get a value that is inversely proportional to the confidence that we have
      forecasting the target value for the given set of features. The reason to chose the inverse is because
      in case of normal distance this would be 1/distance that could be infinity
      @ In, request, datatype, feature coordinates (request)
      @ In, target, string, optional, target name (by default the first target entered in the input file)
    """
    inputToROM = self._inputToInternal(request)
    if target != None:
      if type(self.SupervisedEngine) is list:
        confDic = {}
        for ts in self.SupervisedEngine:
          confDic[ts] = ts[target].confidence(inputToROM)
        return confDic
      else:
        return self.SupervisedEngine[target].confidence(inputToROM)
    else:
      if type(self.SupervisedEngine) is list:
        confDic = {}
        for ts in self.SupervisedEngine:
          confDic[ts] = ts.values()[0].confidence(inputToROM)
        return confDic
      else:
        return self.SupervisedEngine.values()[0].confidence(inputToROM)

  def evaluate(self,request, target = None, timeInst = None):
    """
      When the ROM is used directly without need of having the sampler passing in the new values evaluate instead of run should be used
      @ In, request, datatype, feature coordinates (request)
      @ In, target, string, optional, target name (by default the first target entered in the input file)
      @ In, timeInst, int, element of the temporal ROM to evaluate
    """
    inputToROM = self._inputToInternal(request)
    if target != None:
      if timeInst == None:
        return self.SupervisedEngine[target].evaluate(inputToROM)
      else:
        return self.SupervisedEngine[timeInst][target].evaluate(inputToROM)
    else:
      if timeInst == None:
       return utils.first(self.SupervisedEngine.values()).evaluate(inputToROM)
      else:
        return self.SupervisedEngine[timeInst].values()[0].evaluate(inputToROM)

  def __externalRun(self,inRun):
    """
      Method that performs the actual run of the imported external model (separated from run method for parallelization purposes)
      @ In, inRun, datatype, feature coordinates
      @ Out, returnDict, dict, the return dictionary containing the results
    """
    returnDict = {}
    if type(self.SupervisedEngine).__name__ == 'list':
      targets = self.SupervisedEngine[0].keys()
      for target in targets:
        returnDict[target] = np.zeros(0)
      for ts in range(len(self.SupervisedEngine)):
        for target in targets:
          returnDict[target] = np.append(returnDict[target],self.evaluate(inRun,target,ts))
    else:
      for target in self.SupervisedEngine.keys():
        returnDict[target] = self.evaluate(inRun,target)
    return returnDict

  def run(self,Input,jobHandler):
    """
       This method executes the model ROM.
       @ In,  Input, object, object contained the data to process. (inputToInternal output)
       @ In,  jobHandler, JobHandler instance, the global job handler instance
       @ Out, None
    """
    inRun = self._manipulateInput(Input[0])
    jobHandler.submitDict['Internal']((inRun,), self.__externalRun, str(Input[1]['prefix']), metadata=Input[1], modulesToImport=self.mods)
#
#
#
class ExternalModel(Dummy):
  """
    External model class: this model allows to interface with an external python module
  """
  @classmethod
  def specializeValidateDict(cls):
    """
      This method describes the types of input accepted with a certain role by the model class specialization
      @ In, None
      @ Out, None
    """
    #one data is needed for the input
    #cls.raiseADebug('think about how to import the roles to allowed class for the external model. For the moment we have just all')
    pass

  def __init__(self,runInfoDict):
    """
      Constructor
      @ In, runInfoDict, dict, the dictionary containing the runInfo (read in the XML input file)
      @ Out, None
    """
    Dummy.__init__(self,runInfoDict)
    self.sim                      = None
    self.modelVariableValues      = {}                                                                                                       # dictionary of variable values for the external module imported at runtime
    self.modelVariableType        = {}                                                                                                       # dictionary of variable types, used for consistency checks
    self._availableVariableTypes = ['float','bool','int','ndarray','float16','float32','float64','float128','int16','int32','int64','bool8'] # available data types
    self._availableVariableTypes = self._availableVariableTypes + ['numpy.'+item for item in self._availableVariableTypes]                   # as above
    self.printTag                 = 'EXTERNAL MODEL'
    self.initExtSelf              = utils.Object()
    self.workingDir = runInfoDict['WorkingDir']


  def initialize(self,runInfo,inputs,initDict=None):
    """
      this needs to be over written if a re initialization of the model is need it gets called at every beginning of a step
      after this call the next one will be run
      @ In, runInfo, dict, it is the run info from the jobHandler
      @ In, inputs, list, it is a list containing whatever is passed with an input role in the step
      @ In, initDict, dict, optional, dictionary of all objects available in the step is using this model
    """
    for key in self.modelVariableType.keys(): self.modelVariableType[key] = None
    if 'initialize' in dir(self.sim): self.sim.initialize(self.initExtSelf,runInfo,inputs)
    Dummy.initialize(self, runInfo, inputs)
    self.mods.extend(utils.returnImportModuleString(inspect.getmodule(self.sim)))

  def createNewInput(self,myInput,samplerType,**Kwargs):
    """
      this function have to return a new input that will be submitted to the model, it is called by the sampler
      @ In, myInput, list, the inputs (list) to start from to generate the new one
      @ In, samplerType, string, is the type of sampler that is calling to generate a new input
      @ In, **Kwargs, dict,  is a dictionary that contains the information coming from the sampler,
           a mandatory key is the sampledVars'that contains a dictionary {'name variable':value}
      @ Out, ([(inputDict)],copy.deepcopy(Kwargs)), tuple, return the new input in a tuple form
    """
    modelVariableValues ={}
    for key in Kwargs['SampledVars'].keys(): modelVariableValues[key] = Kwargs['SampledVars'][key]
    if 'createNewInput' in dir(self.sim):
      extCreateNewInput = self.sim.createNewInput(self,myInput,samplerType,**Kwargs)
      if extCreateNewInput== None: self.raiseAnError(AttributeError,'in external Model '+self.ModuleToLoad+' the method createNewInput must return something. Got: None')
      return ([(extCreateNewInput)],copy.deepcopy(Kwargs)),copy.copy(modelVariableValues)
    else: return Dummy.createNewInput(self, myInput,samplerType,**Kwargs),copy.copy(modelVariableValues)

  def _readMoreXML(self,xmlNode):
    """
      Function to read the portion of the xml input that belongs to this specialized class
      and initialize some stuff based on the inputs got
      @ In, xmlNode, xml.etree.Element, Xml element node
      @ Out, None
    """
    Model._readMoreXML(self, xmlNode)
    if 'ModuleToLoad' in xmlNode.attrib.keys():
      self.ModuleToLoad = str(xmlNode.attrib['ModuleToLoad'])
      moduleToLoadString, self.ModuleToLoad = utils.identifyIfExternalModelExists(self, self.ModuleToLoad, self.workingDir)
    else: self.raiseAnError(IOError,'ModuleToLoad not provided for module externalModule')
    # load the external module and point it to self.sim
    self.sim = utils.importFromPath(moduleToLoadString,self.messageHandler.getDesiredVerbosity(self)>1)
    # check if there are variables and, in case, load them
    for son in xmlNode:
      if son.tag=='variable':
        self.raiseAnError(IOError,'"variable" node included but has been depreciated!  Please list variables in a "variables" node instead.  Remove this message by Dec 2016.')
      elif son.tag=='variables':
        if len(son.attrib.keys()) > 0: self.raiseAnError(IOError,'the block '+son.tag+' named '+son.text+' should not have attributes!!!!!')
        for var in son.text.split(','):
          var = var.strip()
          self.modelVariableType[var] = None
    # check if there are other information that the external module wants to load
    if '_readMoreXML' in dir(self.sim): self.sim._readMoreXML(self,xmlNode)

  def __externalRun(self, Input, modelVariables):
    """
      Method that performs the actual run of the imported external model (separated from run method for parallelization purposes)
      @ In, Input, list, list of the inputs needed for running the model
      @ In, modelVariables, dict, the dictionary containing all the External Model variables
      @ Out, (modelVariableValues,self), tuple, tuple containing the dictionary of the results (pos 0) and the self (pos 1)
    """
    externalSelf        = utils.Object()
    #self.sim=__import__(self.ModuleToLoad)
    modelVariableValues = {}
    for key in self.modelVariableType.keys(): modelVariableValues[key] = None
    for key,value in self.initExtSelf.__dict__.items():
      CustomCommandExecuter.execCommand('self.'+ key +' = copy.copy(object)',self=externalSelf,object=value)  # exec('externalSelf.'+ key +' = copy.copy(value)')
      modelVariableValues[key] = copy.copy(value)
    for key in Input.keys():
      if key in modelVariableValues.keys():
        modelVariableValues[key] = copy.copy(Input[key])
    if 'createNewInput' not in dir(self.sim):
      for key in Input.keys():
        if key in modelVariables.keys():
          modelVariableValues[key] = copy.copy(Input[key])
      for key in self.modelVariableType.keys() : CustomCommandExecuter.execCommand('self.'+ key +' = copy.copy(object["'+key+'"])',self=externalSelf,object=modelVariableValues) #exec('externalSelf.'+ key +' = copy.copy(modelVariableValues[key])')  #self.__uploadSolution()
    # only pass the variables and their values according to the model itself.
    InputDict = {}
    for key in Input.keys():
      if key in self.modelVariableType.keys():
        InputDict[key] = Input[key]
    self.sim.run(externalSelf, InputDict)
    for key in self.modelVariableType.keys()   : CustomCommandExecuter.execCommand('object["'+key+'"]  = copy.copy(self.'+key+')',self=externalSelf,object=modelVariableValues) #exec('modelVariableValues[key]  = copy.copy(externalSelf.'+key+')') #self.__pointSolution()
    for key in self.initExtSelf.__dict__.keys(): CustomCommandExecuter.execCommand('self.' +key+' = copy.copy(object.'+key+')',self=self.initExtSelf,object=externalSelf) #exec('self.initExtSelf.' +key+' = copy.copy(externalSelf.'+key+')')
    if None in self.modelVariableType.values():
      errorFound = False
      for key in self.modelVariableType.keys():
        self.modelVariableType[key] = type(modelVariableValues[key]).__name__
        if self.modelVariableType[key] not in self._availableVariableTypes:
          if not errorFound: self.raiseADebug('Unsupported type found. Available ones are: '+ str(self._availableVariableTypes).replace('[','').replace(']', ''),verbosity='silent')
          errorFound = True
          self.raiseADebug('variable '+ key+' has an unsupported type -> '+ self.modelVariableType[key],verbosity='silent')
      if errorFound: self.raiseAnError(RuntimeError,'Errors detected. See above!!')
    return copy.copy(modelVariableValues),self

  def run(self,Input,jobHandler):
    """
       Method that performs the actual run of the imported external model
       @ In,  Input, object, object contained the data to process. (inputToInternal output)
       @ In,  jobHandler, JobHandler instance, the global job handler instance
       @ Out, None
    """
    inRun = copy.copy(self._manipulateInput(Input[0][0]))
    jobHandler.submitDict['Internal']((inRun,Input[1],),self.__externalRun,str(Input[0][1]['prefix']),metadata=Input[0][1], modulesToImport = self.mods)

  def collectOutput(self,finishedJob,output):
    """
      Method that collects the outputs from the previous run
      @ In, finishedJob, InternalRunner object, instance of the run just finished
      @ In, output, "DataObjects" object, output where the results of the calculation needs to be stored
      @ Out, None
    """
    if finishedJob.returnEvaluation() == -1:
      #is it still possible for the run to not be finished yet?  Should we be erroring out if so?
      self.raiseAnError(RuntimeError,"No available Output to collect (Run probably failed or is not finished yet)")
    def typeMatch(var,varTypeStr):
      typeVar = type(var)
      return typeVar.__name__ == varTypeStr or \
        typeVar.__module__+"."+typeVar.__name__ == varTypeStr
    # check type consistency... This is needed in order to keep under control the external model... In order to avoid problems in collecting the outputs in our internal structures
    instanciatedSelf = finishedJob.returnEvaluation()[1][1]
    outcomes         = finishedJob.returnEvaluation()[1][0]
    for key in instanciatedSelf.modelVariableType.keys():
      if not (typeMatch(outcomes[key],instanciatedSelf.modelVariableType[key])):
        self.raiseAnError(RuntimeError,'type of variable '+ key + ' is ' + str(type(outcomes[key]))+' and mismatches with respect to the input ones (' + instanciatedSelf.modelVariableType[key] +')!!!')
    Dummy.collectOutput(self, finishedJob, output)
#
#
#
class Code(Model):
  """
    this is the generic class that import an external code into the framework
  """
  CodeInterfaces = importlib.import_module("CodeInterfaces")
  @classmethod
  def specializeValidateDict(cls):
    """
      This method describes the types of input accepted with a certain role by the model class specialization
      @ In, None
      @ Out, None
    """
    #FIXME think about how to import the roles to allowed class for the codes. For the moment they are not specialized by executable
    cls.validateDict['Input'] = [cls.validateDict['Input'][1]]

  def __init__(self,runInfoDict):
    """
      Constructor
      @ In, runInfoDict, dict, the dictionary containing the runInfo (read in the XML input file)
      @ Out, None
    """
    Model.__init__(self,runInfoDict)
    self.executable         = ''   #name of the executable (abs path)
    self.preexec            = None   #name of the pre-executable, if any
    self.oriInputFiles      = []   #list of the original input files (abs path)
    self.workingDir         = ''   #location where the code is currently running
    self.outFileRoot        = ''   #root to be used to generate the sequence of output files
    self.currentInputFiles  = []   #list of the modified (possibly) input files (abs path)
    self.codeFlags          = None #flags that need to be passed into code interfaces(if present)
    #if alias are defined in the input it defines a mapping between the variable names in the framework and the one for the generation of the input
    #self.alias[framework variable name] = [input code name]. For Example, for a MooseBasedApp, the alias would be self.alias['internal_variable_name'] = 'Material|Fuel|thermal_conductivity'
    self.alias              = {}
    self.printTag           = 'CODE MODEL'
    self.lockedFileName     = "ravenLocked.raven"

  def _readMoreXML(self,xmlNode):
    """
      Function to read the portion of the xml input that belongs to this specialized class
      and initialize some stuff based on the inputs got
      @ In, xmlNode, xml.etree.Element, Xml element node
      @ Out, None
    """
    Model._readMoreXML(self, xmlNode)
    self.clargs={'text':'', 'input':{'noarg':[]}, 'pre':'', 'post':''} #output:''
    self.fargs={'input':{}, 'output':'', 'moosevpp':''}
    for child in xmlNode:
      if child.tag =='executable':
        self.executable = str(child.text)
      if child.tag =='preexec':
        self.preexec = str(child.text)
      elif child.tag =='alias':
        # the input would be <alias variable='internal_variable_name'>Material|Fuel|thermal_conductivity</alias>
        if 'variable' in child.attrib.keys(): self.alias[child.attrib['variable']] = child.text
        else: self.raiseAnError(IOError,'not found the attribute variable in the definition of one of the alias for code model '+str(self.name))
      elif child.tag == 'clargs':
        argtype = child.attrib['type']      if 'type'      in child.attrib.keys() else None
        arg     = child.attrib['arg']       if 'arg'       in child.attrib.keys() else None
        ext     = child.attrib['extension'] if 'extension' in child.attrib.keys() else None
        if argtype == None: self.raiseAnError(IOError,'"type" for clarg not specified!')
        elif argtype == 'text':
          if ext != None: self.raiseAWarning('"text" nodes only accept "type" and "arg" attributes! Ignoring "extension"...')
          if arg == None: self.raiseAnError(IOError,'"arg" for clarg '+argtype+' not specified! Enter text to be used.')
          self.clargs['text']=arg
        elif argtype == 'input':
          if ext == None: self.raiseAnError(IOError,'"extension" for clarg '+argtype+' not specified! Enter filetype to be listed for this flag.')
          if arg == None: self.clargs['input']['noarg'].append(ext)
          else:
            if arg not in self.clargs['input'].keys(): self.clargs['input'][arg]=[]
            self.clargs['input'][arg].append(ext)
        elif argtype == 'output':
          if arg == None: self.raiseAnError(IOError,'"arg" for clarg '+argtype+' not specified! Enter flag for output file specification.')
          self.clargs['output'] = arg
        elif argtype == 'prepend':
          if ext != None: self.raiseAWarning('"prepend" nodes only accept "type" and "arg" attributes! Ignoring "extension"...')
          if arg == None: self.raiseAnError(IOError,'"arg" for clarg '+argtype+' not specified! Enter text to be used.')
          self.clargs['pre'] = arg
        elif argtype == 'postpend':
          if ext != None: self.raiseAWarning('"postpend" nodes only accept "type" and "arg" attributes! Ignoring "extension"...')
          if arg == None: self.raiseAnError(IOError,'"arg" for clarg '+argtype+' not specified! Enter text to be used.')
          self.clargs['post'] = arg
        else: self.raiseAnError(IOError,'clarg type '+argtype+' not recognized!')
      elif child.tag == 'fileargs':
        argtype = child.attrib['type']      if 'type'      in child.attrib.keys() else None
        arg     = child.attrib['arg']       if 'arg'       in child.attrib.keys() else None
        ext     = child.attrib['extension'] if 'extension' in child.attrib.keys() else None
        if argtype == None: self.raiseAnError(IOError,'"type" for filearg not specified!')
        elif argtype == 'input':
          if arg == None: self.raiseAnError(IOError,'filearg type "input" requires the template variable be specified in "arg" attribute!')
          if ext == None: self.raiseAnError(IOError,'filearg type "input" requires the auxiliary file extension be specified in "ext" attribute!')
          self.fargs['input'][arg]=[ext]
        elif argtype == 'output':
          if self.fargs['output']!='': self.raiseAnError(IOError,'output fileargs already specified!  You can only specify one output fileargs node.')
          if arg == None: self.raiseAnError(IOError,'filearg type "output" requires the template variable be specified in "arg" attribute!')
          self.fargs['output']=arg
        elif argtype.lower() == 'moosevpp':
          if self.fargs['moosevpp'] != '': self.raiseAnError(IOError,'moosevpp fileargs already specified!  You can only specify one moosevpp fileargs node.')
          if arg == None: self.raiseAnError(IOError,'filearg type "moosevpp" requires the template variable be specified in "arg" attribute!')
          self.fargs['moosevpp']=arg
        else: self.raiseAnError(IOError,'filearg type '+argtype+' not recognized!')
    if self.executable == '': self.raiseAnError(IOError,'not found the node <executable> in the body of the code model '+str(self.name))
    if '~' in self.executable: self.executable = os.path.expanduser(self.executable)
    abspath = os.path.abspath(self.executable)
    if os.path.exists(abspath):
      self.executable = abspath
    else: self.raiseAMessage('not found executable '+self.executable,'ExceptedError')
    if self.preexec is not None:
      if '~' in self.preexec: self.preexec = os.path.expanduser(self.preexec)
      abspath = os.path.abspath(self.preexec)
      if os.path.exists(abspath):
        self.preexec = abspath
      else: self.raiseAMessage('not found preexec '+self.preexec,'ExceptedError')
    self.code = Code.CodeInterfaces.returnCodeInterface(self.subType,self)
    self.code.readMoreXML(xmlNode)
    self.code.setInputExtension(list(a.strip('.') for b in (c for c in self.clargs['input'].values()) for a in b))
    self.code.addInputExtension(list(a.strip('.') for b in (c for c in self.fargs ['input'].values()) for a in b))
    self.code.addDefaultExtension()

  def addInitParams(self,tempDict):
    """
      This function is called from the base class to print some of the information inside the class.
      Whatever is permanent in the class and not inherited from the parent class should be mentioned here
      The information is passed back in the dictionary. No information about values that change during the simulation are allowed
      @ In, tempDict, dict, dictionary to be updated. {'attribute name':value}
      @ Out, None
    """
    Model.addInitParams(self, tempDict)
    tempDict['executable']=self.executable
    for key, value in self.alias.items():
      tempDict['The code variable '+str(value)+' it is filled using the framework variable '] = key

  def addCurrentSetting(self,originalDict):
    """
      extension of addInitParams for the Code(model)
      to print some of the information inside the class.
      Whatever is permanent in the class and not inherited from the parent class should be mentioned here
      The information is passed back in the dictionary. No information about values that change during the simulation are allowed
      @ In, originalDict, dict, dictionary to be updated. {'attribute name':value}
      @ Out, None
    """
    originalDict['current working directory'] = self.workingDir
    originalDict['current output file root' ] = self.outFileRoot
    originalDict['current input file'       ] = self.currentInputFiles
    originalDict['original input file'      ] = self.oriInputFiles

  def getAdditionalInputEdits(self,inputInfo):
    """
      Collects additional edits for the sampler to use when creating a new input.  By default does nothing.
      @ In, inputInfo, dict, dictionary in which to add edits
      @ Out, None.
    """
    inputInfo['additionalEdits']=self.fargs

  def initialize(self,runInfoDict,inputFiles,initDict=None):
    """
      this needs to be over written if a re initialization of the model is need it gets called at every beginning of a step
      after this call the next one will be run
      @ In, runInfo, dict, it is the run info from the jobHandler
      @ In, inputs, list, it is a list containing whatever is passed with an input role in the step
      @ In, initDict, dict, optional, dictionary of all objects available in the step is using this model
    """
    self.workingDir               = os.path.join(runInfoDict['WorkingDir'],runInfoDict['stepName']) #generate current working dir
    runInfoDict['TempWorkingDir'] = self.workingDir
    try: os.mkdir(self.workingDir)
    except OSError:
      self.raiseAWarning('current working dir '+self.workingDir+' already exists, this might imply deletion of present files')
      if utils.checkIfPathAreAccessedByAnotherProgram(self.workingDir,3.0): self.raiseAWarning('directory '+ self.workingDir + ' is likely used by another program!!! ')
      if utils.checkIfLockedRavenFileIsPresent(self.workingDir,self.lockedFileName): self.raiseAnError(RuntimeError, self, "another instance of RAVEN is running in the working directory "+ self.workingDir+". Please check your input!")
      # register function to remove the locked file at the end of execution
      atexit.register(lambda filenamelocked: os.remove(filenamelocked),os.path.join(self.workingDir,self.lockedFileName))
    for inputFile in inputFiles:
      shutil.copy(inputFile.getAbsFile(),self.workingDir)
    self.oriInputFiles = []
    for i in range(len(inputFiles)):
      self.oriInputFiles.append(inputFiles[i])
      self.oriInputFiles[-1].setPath(self.workingDir)
    self.currentInputFiles        = None
    self.outFileRoot              = None

  def createNewInput(self,currentInput,samplerType,**Kwargs):
    """
      this function have to return a new input that will be submitted to the model, it is called by the sampler
      here only Point and PointSet are accepted a local copy of the values is performed.
      For a Point all value are copied, for a PointSet only the last set of entry
      The copied values are returned as a dictionary back
      @ In, myInput, list, the inputs (list) to start from to generate the new one
      @ In, samplerType, string, is the type of sampler that is calling to generate a new input
      @ In, **Kwargs, dict,  is a dictionary that contains the information coming from the sampler,
           a mandatory key is the sampledVars'that contains a dictionary {'name variable':value}
      @ Out, createNewInput, tuple, return the new input in a tuple form
    """
    Kwargs['executable'] = self.executable
    found = False
    #TODO FIXME I don't think the extensions are the right way to classify files anymore, with the new Files
    #  objects.  However, this might require some updating of many Code Interfaces as well.
    for index, inputFile in enumerate(currentInput):
      if inputFile.getExt() in self.code.getInputExtension():
        found = True
        break
    if not found: self.raiseAnError(IOError,'None of the input files has one of the extensions requested by code '
                                  + self.subType +': ' + ' '.join(self.code.getInputExtension()))
    Kwargs['outfile'] = 'out~'+currentInput[index].getBase()
    if len(self.alias.keys()) != 0: Kwargs['alias']   = self.alias
    return (self.code.createNewInput(currentInput,self.oriInputFiles,samplerType,**Kwargs),Kwargs)

  def run(self,inputFiles,jobHandler):
    """
      Method that performs the actual run of the Code model
      @ In,  Input, object, object contained the data to process. (inputToInternal output)
      @ In,  jobHandler, JobHandler instance, the global job handler instance
      @ Out, None
    """
    self.currentInputFiles, metaData = (copy.deepcopy(inputFiles[0]),inputFiles[1]) if type(inputFiles).__name__ == 'tuple' else (inputFiles, None)
    returnedCommand = self.code.genCommand(self.currentInputFiles,self.executable, flags=self.clargs, fileargs=self.fargs, preexec=self.preexec)
    if type(returnedCommand).__name__ != 'tuple'  : self.raiseAnError(IOError, "the generateCommand method in code interface must return a tuple")
    if type(returnedCommand[0]).__name__ != 'list': self.raiseAnError(IOError, "the first entry in tuple returned by generateCommand method needs to be a list of tuples!")
    executeCommand, self.outFileRoot = returnedCommand
    jobHandler.submitDict['External'](executeCommand,self.outFileRoot,jobHandler.runInfoDict['TempWorkingDir'],metadata=metaData,codePointer=self.code)
    found = False
    for index, inputFile in enumerate(self.currentInputFiles):
      if inputFile.getExt() in self.code.getInputExtension():
        found = True
        break
    if not found: self.raiseAnError(IOError,'None of the input files has one of the extensions requested by code '
                                  + self.subType +': ' + ' '.join(self.getInputExtension()))
    self.raiseAMessage('job "'+ self.currentInputFiles[index].getBase() +'" submitted!')

  def collectOutput(self,finishedjob,output):
    """
      Method that collects the outputs from the previous run
      @ In, finishedJob, InternalRunner object, instance of the run just finished
      @ In, output, "DataObjects" object, output where the results of the calculation needs to be stored
      @ Out, None
    """
    #can we revise the spelling to something more English?
    if 'finalizeCodeOutput' in dir(self.code):
      out = self.code.finalizeCodeOutput(finishedjob.command,finishedjob.output,self.workingDir)
      if out: finishedjob.output = out
    attributes={"inputFile":self.currentInputFiles,"type":"csv","name":os.path.join(self.workingDir,finishedjob.output+'.csv')}
    metadata = finishedjob.returnMetadata()
    if metadata: attributes['metadata'] = metadata
    if output.type == "HDF5"        : output.addGroup(attributes,attributes)
    elif output.type in ['Point','PointSet','History','HistorySet']:
      outfile = Files.returnInstance('CSV',self)
      outfile.initialize(finishedjob.output+'.csv',self.messageHandler,path=self.workingDir)
      output.addOutput(outfile,attributes)
      if metadata:
        for key,value in metadata.items(): output.updateMetadata(key,value,attributes)
    else: self.raiseAnError(ValueError,"output type "+ output.type + " unknown for Model Code "+self.name)

#
#
#

class Projector(Model):
  """
    Projector is a data manipulator
  """
  @classmethod
  def specializeValidateDict(cls):
    """
      This method describes the types of input accepted with a certain role by the model class specialization
      @ In, None
      @ Out, None
    """
    pass
    #FIXME self.raiseAMessage('PROJECTOR','Remember to add the data type supported the class filter')

  def __init__(self,runInfoDict):
    """
      Constructor
      @ In, runInfoDict, dict, the dictionary containing the runInfo (read in the XML input file)
      @ Out, None
    """
    Model.__init__(self,runInfoDict)
    self.printTag = 'PROJECTOR MODEL'

  def _readMoreXML(self,xmlNode):
    """
      Function to read the portion of the xml input that belongs to this specialized class
      and initialize some stuff based on the inputs got
      @ In, xmlNode, xml.etree.Element, Xml element node
      @ Out, None
    """
    Model._readMoreXML(self, xmlNode)
    self.code = PostProcessors.returnInstance(self.subType,self)
    self.code._readMoreXML(xmlNode)

  def addInitParams(self,tempDict):
    """
      This function is called from the base class to print some of the information inside the class.
      Whatever is permanent in the class and not inherited from the parent class should be mentioned here
      The information is passed back in the dictionary. No information about values that change during the simulation are allowed
      @ In, tempDict, dict, dictionary to be updated. {'attribute name':value}
      @ Out, None
    """
    Model.addInitParams(self, tempDict)

  def initialize(self,runInfoDict,myInput,initDict=None):
    """
      this needs to be over written if a re initialization of the model is need it gets called at every beginning of a step
      after this call the next one will be run
      @ In, runInfo, dict, it is the run info from the jobHandler
      @ In, inputs, list, it is a list containing whatever is passed with an input role in the step
      @ In, initDict, dict, optional, dictionary of all objects available in the step is using this model
    """
    if myInput.type == 'ROM':
      pass
    #initialize some of the current setting for the runs and generate the working
    #   directory with the starting input files
    self.workingDir               = os.path.join(runInfoDict['WorkingDir'],runInfoDict['stepName']) #generate current working dir
    runInfoDict['TempWorkingDir'] = self.workingDir
    try:                   os.mkdir(self.workingDir)
    except AttributeError: self.raiseAWarning('current working dir '+self.workingDir+' already exists, this might imply deletion of present files')
    return

  def run(self,inObj,outObj):
    """
      Method that performs the actual run of the Projector model
      @ In,  Input, object, object contained the data to process. (inputToInternal output)
      @ In,  jobHandler, JobHandler instance, the global job handler instance
      @ Out, None
    """
    self.interface.run(inObj,outObj,self.workingDir)
#
#
#
class PostProcessor(Model, Assembler):
  """
    PostProcessor is an Action System. All the models here, take an input and perform an action
  """
  @classmethod
  def specializeValidateDict(cls):
    """
      This method describes the types of input accepted with a certain role by the model class specialization
      @ In, None
      @ Out, None
    """
    cls.validateDict['Input']                    = [cls.validateDict['Input' ][0]]
    cls.validateDict['Input'][0]['required'    ] = False
    cls.validateDict['Input'].append(cls.testDict.copy())
    cls.validateDict['Input'  ][1]['class'       ] = 'Databases'
    cls.validateDict['Input'  ][1]['type'        ] = ['HDF5']
    cls.validateDict['Input'  ][1]['required'    ] = False
    cls.validateDict['Input'  ][1]['multiplicity'] = 'n'
    cls.validateDict['Input'].append(cls.testDict.copy())
    cls.validateDict['Input'  ][2]['class'       ] = 'DataObjects'
    cls.validateDict['Input'  ][2]['type'        ] = ['Point','PointSet','History','HistorySet']
    cls.validateDict['Input'  ][2]['required'    ] = False
    cls.validateDict['Input'  ][2]['multiplicity'] = 'n'
    cls.validateDict['Output'].append(cls.testDict.copy())
    cls.validateDict['Output' ][0]['class'       ] = 'Files'
    cls.validateDict['Output' ][0]['type'        ] = ['']
    cls.validateDict['Output' ][0]['required'    ] = False
    cls.validateDict['Output' ][0]['multiplicity'] = 'n'
    cls.validateDict['Output' ][1]['class'       ] = 'DataObjects'
    cls.validateDict['Output' ][1]['type'        ] = ['Point','PointSet','History','HistorySet']
    cls.validateDict['Output' ][1]['required'    ] = False
    cls.validateDict['Output' ][1]['multiplicity'] = 'n'
    cls.validateDict['Output'].append(cls.testDict.copy())
    cls.validateDict['Output' ][2]['class'       ] = 'Databases'
    cls.validateDict['Output' ][2]['type'        ] = ['HDF5']
    cls.validateDict['Output' ][2]['required'    ] = False
    cls.validateDict['Output' ][2]['multiplicity'] = 'n'
    cls.validateDict['Output'].append(cls.testDict.copy())
    cls.validateDict['Output' ][3]['class'       ] = 'OutStreamManager'
    cls.validateDict['Output' ][3]['type'        ] = ['Plot','Print']
    cls.validateDict['Output' ][3]['required'    ] = False
    cls.validateDict['Output' ][3]['multiplicity'] = 'n'
    cls.validateDict['Function'] = [cls.testDict.copy()]
    cls.validateDict['Function'  ][0]['class'       ] = 'Functions'
    cls.validateDict['Function'  ][0]['type'        ] = ['External','Internal']
    cls.validateDict['Function'  ][0]['required'    ] = False
    cls.validateDict['Function'  ][0]['multiplicity'] = '1'
    cls.validateDict['ROM'] = [cls.testDict.copy()]
    cls.validateDict['ROM'       ][0]['class'       ] = 'Models'
    cls.validateDict['ROM'       ][0]['type'        ] = ['ROM']
    cls.validateDict['ROM'       ][0]['required'    ] = False
    cls.validateDict['ROM'       ][0]['multiplicity'] = '1'
    cls.validateDict['KDD'] = [cls.testDict.copy()]
    cls.validateDict['KDD'       ][0]['class'       ] = 'Models'
    cls.validateDict['KDD'       ][0]['type'        ] = ['KDD']
    cls.validateDict['KDD'       ][0]['required'    ] = False
    cls.validateDict['KDD'       ][0]['multiplicity'] = 'n'

  def __init__(self,runInfoDict):
    """
      Constructor
      @ In, runInfoDict, dict, the dictionary containing the runInfo (read in the XML input file)
      @ Out, None
    """
    Model.__init__(self,runInfoDict)
    self.input  = {}     # input source
    self.action = None   # action
    self.workingDir = ''
    self.printTag = 'POSTPROCESSOR MODEL'

  def whatDoINeed(self):
    """
      This method is used mainly by the Simulation class at the Step construction stage.
      It is used for inquiring the class, which is implementing the method, about the kind of objects the class needs to
      be initialize. It is an abstract method -> It must be implemented in the derived class!
      NB. In this implementation, the method only calls the self.interface.whatDoINeed() method
      @ In , None
      @ Out, needDict, dict, dictionary of objects needed (class:tuple(object type{if None, Simulation does not check the type}, object name))
    """
    return self.interface.whatDoINeed()

  def generateAssembler(self,initDict):
    """
      This method is used mainly by the Simulation class at the Step construction stage.
      It is used for sending to the instanciated class, which is implementing the method, the objects that have been requested through "whatDoINeed" method
      It is an abstract method -> It must be implemented in the derived class!
      NB. In this implementation, the method only calls the self.interface.generateAssembler(initDict) method
      @ In , initDict, dict, dictionary ({'mainClassName(e.g., Databases):{specializedObjectName(e.g.,DatabaseForSystemCodeNamedWolf):ObjectInstance}'})
      @ Out, None
    """
    self.interface.generateAssembler(initDict)

  def _readMoreXML(self,xmlNode):
    """
      Function to read the portion of the xml input that belongs to this specialized class
      and initialize some stuff based on the inputs got
      @ In, xmlNode, xml.etree.Element, Xml element node
      @ Out, None
    """
    Model._readMoreXML(self, xmlNode)
    self.interface = PostProcessors.returnInstance(self.subType,self)
    self.interface._readMoreXML(xmlNode)

  def addInitParams(self,tempDict):
    """
      This function is called from the base class to print some of the information inside the class.
      Whatever is permanent in the class and not inherited from the parent class should be mentioned here
      The information is passed back in the dictionary. No information about values that change during the simulation are allowed
      @ In, tempDict, dict, dictionary to be updated. {'attribute name':value}
      @ Out, None
    """
    Model.addInitParams(self, tempDict)

  def initialize(self,runInfo,inputs, initDict=None):
    """
      this needs to be over written if a re initialization of the model is need it gets called at every beginning of a step
      after this call the next one will be run
      @ In, runInfo, dict, it is the run info from the jobHandler
      @ In, inputs, list, it is a list containing whatever is passed with an input role in the step
      @ In, initDict, dict, optional, dictionary of all objects available in the step is using this model
    """
    self.workingDir               = os.path.join(runInfo['WorkingDir'],runInfo['stepName']) #generate current working dir
    self.interface.initialize(runInfo, inputs, initDict)
    #aaaaa = utils.returnImportModuleString(inspect.getmodule(PostProcessors),True)
    #bbbbb = utils.returnImportModuleString(inspect.getmodule(PostProcessors))
    self.mods = self.mods + list(set(utils.returnImportModuleString(inspect.getmodule(PostProcessors),True)) - set(self.mods))
    #self.mods.extend(utils.returnImportModuleString(inspect.getmodule(PostProcessors),True))

  def run(self,Input,jobHandler):
    """
      Method that performs the actual run of the Post-Processor model
      @ In,  Input, object, object contained the data to process. (inputToInternal output)
      @ In,  jobHandler, JobHandler instance, the global job handler instance
      @ Out, None
    """
    if len(Input) > 0 : jobHandler.submitDict['Internal']((Input,),self.interface.run,str(0),modulesToImport = self.mods, forceUseThreads = True)
    else: jobHandler.submitDict['Internal']((None,),self.interface.run,str(0),modulesToImport = self.mods, forceUseThreads = True)

  def collectOutput(self,finishedjob,output):
    """
      Method that collects the outputs from the previous run
      @ In, finishedJob, InternalRunner object, instance of the run just finished
      @ In, output, "DataObjects" object, output where the results of the calculation needs to be stored
      @ Out, None
    """
    self.interface.collectOutput(finishedjob,output)

  def createNewInput(self,myInput,samplerType,**Kwargs):
    """
      this function have to return a new input that will be submitted to the model, it is called by the sampler
      here only Point and PointSet are accepted a local copy of the values is performed.
      For a Point all value are copied, for a PointSet only the last set of entry
      The copied values are returned as a dictionary back
      @ In, myInput, list, the inputs (list) to start from to generate the new one
      @ In, samplerType, string, is the type of sampler that is calling to generate a new input
      @ In, **Kwargs, dict,  is a dictionary that contains the information coming from the sampler,
           a mandatory key is the sampledVars'that contains a dictionary {'name variable':value}
      @ Out, createNewInput, tuple, return the new input in a tuple form
    """
    return self.interface.inputToInternal(self,myInput)

"""
 Factory......
"""
__base = 'model'
__interFaceDict = {}
__interFaceDict['Dummy'         ] = Dummy
__interFaceDict['ROM'           ] = ROM
__interFaceDict['ExternalModel' ] = ExternalModel
__interFaceDict['Code'          ] = Code
__interFaceDict['Projector'     ] = Projector
__interFaceDict['PostProcessor' ] = PostProcessor
#__interFaceDict                   = (__interFaceDict.items()+CodeInterfaces.__interFaceDict.items()) #try to use this and remove the code interface
__knownTypes                      = list(__interFaceDict.keys())

#here the class methods are called to fill the information about the usage of the classes
for classType in __interFaceDict.values():
  classType.generateValidateDict()
  classType.specializeValidateDict()

def addKnownTypes(newDict):
  """
    Function to add in the module dictionaries the known types
    @ In, newDict, dict, the dict of known types
    @ Out, None
  """
  for name,value in newDict.items():
    __interFaceDict[name]=value
    __knownTypes.append(name)

def knownTypes():
  """
    Return the known types
    @ In, None
    @ Out, knownTypes, list, list of known types
  """
  return __knownTypes

needsRunInfo = True

def returnInstance(Type,runInfoDict,caller):
  """
    function used to generate a Model class
    @ In, Type, string, Model type
    @ Out, returnInstance, instance, Instance of the Specialized Model class
  """
  try: return __interFaceDict[Type](runInfoDict)
  except KeyError: caller.raiseAnError(NameError,'MODELS','not known '+__base+' type '+Type)

def validate(className,role,what,caller):
  """
    This is the general interface for the validation of a model usage
    @ In, className, string, the name of the class
    @ In, role, string, the role assumed in the Step
    @ In, what, string, type of object
    @ In, caller, instance, the instance of the caller
    @ Out, None
  """
  if className in __knownTypes: return __interFaceDict[className].localValidateMethod(role,what)
  else : caller.raiseAnError(IOError,'MODELS','the class '+str(className)+' it is not a registered model')<|MERGE_RESOLUTION|>--- conflicted
+++ resolved
@@ -494,15 +494,9 @@
 
   def _localBuildPrintTree(self,options=None):
     """
-<<<<<<< HEAD
-      Print the tree of ROMs
-      @ In, options, dict, optional, the set of options
-      @ Out, tree, Node, the tree node
-=======
       Constructs XML for printing of poperties of this Model.
       @ In, options, dict, optional, options by keyword
       @ Out, node, TreeStructure.NodeTree, xml-like tree with desired data
->>>>>>> 6ec8a8c9
     """
     node = TreeStructure.Node('ReducedOrderModel')
     tree = TreeStructure.NodeTree(node)
