"""
Module where the base class and the specialization of different type of sampler are
"""
#for future compatibility with Python 3--------------------------------------------------------------
from __future__ import division, print_function, unicode_literals, absolute_import
import warnings
warnings.simplefilter('default',DeprecationWarning)
#if not 'xrange' in dir(__builtins__): xrange = range
#End compatibility block for Python 3----------------------------------------------------------------

#External Modules------------------------------------------------------------------------------------
import sys
import os
import copy
import abc
import numpy as np
import json
from operator import mul,itemgetter
from collections import OrderedDict
from functools import reduce
from scipy import spatial
from scipy.interpolate import InterpolatedUnivariateSpline
import xml.etree.ElementTree as ET
import itertools
from math import ceil
from collections import OrderedDict
from sklearn import neighbors
from sklearn.utils.extmath import cartesian
#External Modules End--------------------------------------------------------------------------------

#Internal Modules------------------------------------------------------------------------------------
import utils
from BaseClasses import BaseType
from Assembler import Assembler
import Distributions
import DataObjects
import TreeStructure as ETS
import SupervisedLearning
import pyDOE as doe
import Quadratures
import OrthoPolynomials
import IndexSets
import Models
import PostProcessors
import MessageHandler
import GridEntities
from AMSC_Object import AMSC_Object
distribution1D = utils.find_distribution1D()
#Internal Modules End--------------------------------------------------------------------------------

class Sampler(utils.metaclass_insert(abc.ABCMeta,BaseType),Assembler):
  """
    This is the base class for samplers
    Samplers own the sampling strategy (Type) and they generate the
    input values using the associate distribution. They do not have distributions inside!!!!

    --Instance--
    myInstance = Sampler()
    myInstance.XMLread(xml.etree.ElementTree.Element)  This method generates all the information that will be permanent for the object during the simulation

    --usage--
    myInstance = Sampler()
    myInstance.XMLread(xml.etree.ElementTree.Element)  This method generate all permanent information of the object from <Simulation>
    myInstance.whatDoINeed()                           -see Assembler class-
    myInstance.generateDistributions(dict)             Here the seed for the random engine is started and the distributions are supplied to the sampler and
                                                       initialized. The method is called come from <Simulation> since it is the only one possess all the distributions.
    myInstance.initialize()                            This method is called from the <Step> before the Step process start. In the base class it reset the counter to 0
    myInstance.amIreadyToProvideAnInput                Requested from <Step> used to verify that the sampler is available to generate a new input
    myInstance.generateInput(self,model,oldInput)      Requested from <Step> to generate a new input. Generate the new values and request to model to modify according the input and returning it back

    --Other inherited methods--
    myInstance.whoAreYou()                            -see BaseType class-
    myInstance.myInitializzationParams()              -see BaseType class-
    myInstance.myCurrentSetting()                     -see BaseType class-

    --Adding a new Sampler subclass--
    <MyClass> should inherit at least from Sampler or from another step already presents

    DO NOT OVERRIDE any of the class method that are not starting with self.local*

    ADD your class to the dictionary __InterfaceDict at the end of the module

    The following method overriding is MANDATORY:
    self.localGenerateInput(model,oldInput)  : this is where the step happens, after this call the output is ready

    the following methods could be overrode:
    self.localInputAndChecks(xmlNode)
    self.localAddInitParams(tempDict)
    self.localAddCurrentSetting(tempDict)
    self.localInitialize()
    self.localStillReady(ready)
    self.localFinalizeActualSampling(jobObject,model,myInput)
  """

  def __init__(self):
    """
    Default Constructor that will initialize member variables with reasonable
    defaults or empty lists/dictionaries where applicable.
    @ In, None
    @ Out, None
    """
    BaseType.__init__(self)
    self.counter                       = 0                         # Counter of the samples performed (better the input generated!!!). It is reset by calling the function self.initialize
    self.auxcnt                        = 0                         # Aux counter of samples performed (for its usage check initialize method)
    self.limit                         = sys.maxsize               # maximum number of Samples (for example, Monte Carlo = Number of HistorySet to run, DET = Unlimited)
    self.toBeSampled                   = {}                        # Sampling mapping dictionary {'Variable Name':'name of the distribution'}
    self.dependentSample               = {}                        # Sampling mapping dictionary for dependent variables {'Variable Name':'name of the external function'}
    self.distDict                      = {}                        # Contains the instance of the distribution to be used, it is created every time the sampler is initialized. keys are the variable names
    self.funcDict                      = {}                        # Contains the instance of the function     to be used, it is created every time the sampler is initialized. keys are the variable names
    self.values                        = {}                        # for each variable the current value {'var name':value}
    self.inputInfo                     = {}                        # depending on the sampler several different type of keywarded information could be present only one is mandatory, see below
    self.initSeed                      = None                      # if not provided the seed is randomly generated at the istanciation of the sampler, the step can override the seed by sending in another seed
    self.inputInfo['SampledVars'     ] = self.values               # this is the location where to get the values of the sampled variables
    self.inputInfo['SampledVarsPb'   ] = {}                        # this is the location where to get the probability of the sampled variables
    self.inputInfo['PointProbability'] = None                      # this is the location where the point wise probability is stored (probability associated to a sampled point)
    self.inputInfo['crowDist']         = {}                        # Stores a dictionary that contains the information to create a crow distribution.  Stored as a json object
    self.reseedAtEachIteration         = False                     # Logical flag. True if every newer evaluation is performed after a new reseeding
    self.FIXME                         = False                     # FIXME flag
    self.printTag                      = self.type                 # prefix for all prints (sampler type)
    self.restartData                   = None                      # presampled points to restart from

    self._endJobRunnable               = sys.maxsize               # max number of inputs creatable by the sampler right after a job ends (e.g., infinite for MC, 1 for Adaptive, etc)

    ######
    self.variables2distributionsMapping = {}                       # for each variable 'varName'  , the following informations are included:  'varName': {'dim': 1, 'totDim': 2, 'name': 'distName'} ; dim = dimension of the variable; totDim = total dimensionality of its associated distribution
    self.distributions2variablesMapping = {}                       # for each variable 'distName' , the following informations are included: 'distName': [{'var1': 1}, {'var2': 2}]} where for each var it is indicated the var dimension
    self.NDSamplingParams               = {}                       # this dictionary contains a dictionary for each ND distribution (key). This latter dictionary contains the initialization parameters of the ND inverseCDF ('initialGridDisc' and 'tolerance')
    ######

    self.assemblerObjects               = {}                       # {MainClassName(e.g.Distributions):[class(e.g.Models),type(e.g.ROM),objectName]}
    #self.requiredAssObject             = (False,([],[]))          # tuple. first entry boolean flag. True if the XML parser must look for objects;
                                                                   # second entry tuple.first entry list of object can be retrieved, second entry multiplicity (-1,-2,-n means optional (max 1 object,2 object, no number limit))
    self.requiredAssObject              = (True,(['Restart','function'],['-n','-n']))
    self.assemblerDict                  = {}                       # {'class':[['subtype','name',instance]]}

    #used for pca analysis
    self.variablesTransformationDict    = {}                       # for each variable 'modelName', the following informations are included: {'modelName': {latentVariables:[latentVar1, latentVar2, ...], manifestVariables:[manifestVar1,manifestVar2,...]}}
    self.transformationMethod           = {}                       # transformation method used in variablesTransformation node {'modelName':method}
    '''
    self.latentVariablesDict            = {}                       # regarding latent variables, for each variable 'distName', the following informations are included: {'distName':['latentVar1','latentVar2',...]}
    self.latentVariablesValues          = []                       # list of latent variable values
    self.latentType                     = ''                       # input latent variable type, i.e. 'pca'
    '''

  def _localGenerateAssembler(self,initDict):
    """ see generateAssembler method """
    availableDist = initDict['Distributions']
    availableFunc = initDict['Functions']
    self._generateDistributions(availableDist,availableFunc)

  def _addAssObject(self,name,flag):
    """
      Method to add required assembler objects to the requiredAssObject dictionary.
      @ In, name, the node name to search for
      @ In, flag, the number of nodes to look for (- means optional, n means any number)
      @ Out, None
    """
    self.requiredAssObject[1][0].append(name)
    self.requiredAssObject[1][1].append(flag)

  def _localWhatDoINeed(self):
    """
    This method is a local mirror of the general whatDoINeed method.
    It is implemented by the samplers that need to request special objects
    @ In , None, None
    @ Out, needDict, list of objects needed
    """
    needDict = {}
    needDict['Distributions'] = [] # Every sampler requires Distributions OR a Function
    needDict['Functions']     = [] # Every sampler requires Distributions OR a Function
    for dist in self.toBeSampled.values():     needDict['Distributions'].append((None,dist))
    for func in self.dependentSample.values(): needDict['Functions'].append((None,func))
    return needDict

  def _readMoreXML(self,xmlNode):
    """
    Function to read the portion of the xml input that belongs to this specialized class
    and initialize some stuff based on the inputs got
    @ In, xmlNode    : Xml element node
    @ Out, None
    The text is supposed to contain the info where and which variable to change.
    In case of a code the syntax is specified by the code interface itself
    """

    Assembler._readMoreXML(self,xmlNode)
    self._readMoreXMLbase(xmlNode)
    self.localInputAndChecks(xmlNode)


  def _readMoreXMLbase(self,xmlNode):
    """
    Function to read the portion of the xml input that belongs to the base sampler only
    and initialize some stuff based on the inputs got
    @ In, xmlNode    : Xml element node
    @ Out, None
    The text is supposed to contain the info where and which variable to change.
    In case of a code the syntax is specified by the code interface itself
    """

    for child in xmlNode:
      prefix = ""
      if child.tag == 'Distribution':
        for childChild in child:
          if childChild.tag =='distribution':
            prefix = "<distribution>"
            tobesampled = childChild.text
        self.toBeSampled[prefix+child.attrib['name']] = tobesampled
      elif child.tag == 'variable':
        foundDistOrFunc = False
        for childChild in child:
          if childChild.tag =='distribution':
            if not foundDistOrFunc: foundDistOrFunc = True
            else: self.raiseAnError(IOError,'A sampled variable cannot have both a distribution and a function!')
            tobesampled = childChild.text
            varData={}
            varData['name']=childChild.text
            if childChild.get('dim') == None:
              dim=1
            else:
              dim=childChild.attrib['dim']
            varData['dim']=int(dim)
            self.variables2distributionsMapping[child.attrib['name']] = varData
            self.toBeSampled[prefix+child.attrib['name']] = tobesampled
          elif childChild.tag == 'function':
            if not foundDistOrFunc: foundDistOrFunc = True
            else: self.raiseAnError(IOError,'A sampled variable cannot have both a distribution and a function!')
            tobesampled = childChild.text
            self.dependentSample[prefix+child.attrib['name']] = tobesampled
        if not foundDistOrFunc: self.raiseAnError(IOError,'Sampled variable',child.attrib['name'],'has neither a <distribution> nor <function> node specified!')
      elif child.tag == "samplerInit":
        self.initSeed = Distributions.randomIntegers(0,2**31,self)
        for childChild in child:
          if childChild.tag == "limit":
            self.limit = childChild.text
          elif childChild.tag == "initialSeed":
            self.initSeed = int(childChild.text)
          elif childChild.tag == "reseedEachIteration":
            if childChild.text.lower() in utils.stringsThatMeanTrue(): self.reseedAtEachIteration = True
          elif childChild.tag == "distInit":
            for childChildChild in childChild:
              NDdistData = {}
              for childChildChildChild in childChildChild:
                if childChildChildChild.tag == 'initialGridDisc':
                  NDdistData[childChildChildChild.tag] = int(childChildChildChild.text)
                elif childChildChildChild.tag == 'tolerance':
                  NDdistData[childChildChildChild.tag] = float(childChildChildChild.text)
                else:
                  self.raiseAnError(IOError,'Unknown tag '+childChildChildChild.tag+' .Available are: initialGridDisc and tolerance!')
              self.NDSamplingParams[childChildChild.attrib['name']] = NDdistData
          else: self.raiseAnError(IOError,'Unknown tag '+childChild.tag+' .Available are: limit, initialSeed, reseedEachIteration and distInit!')
      elif child.tag == "variablesTransformation":
        transformationDict = {}
        for childChild in child:
          if childChild.tag == "latentVariables":
            transformationDict[childChild.tag] = list(inp.strip() for inp in childChild.text.strip().split(','))
          elif childChild.tag == "manifestVariables":
            transformationDict[childChild.tag] = list(inp.strip() for inp in childChild.text.strip().split(','))
          elif childChild.tag == "method":
            self.transformationMethod[child.attrib['model']] = childChild.text
        self.variablesTransformationDict[child.attrib['model']] = transformationDict


      '''
      elif child.tag == "latentVariables":
        self.latentType = child.attrib['type']
        self.latentVariablesDict[child.attrib['name']] = list(inp.strip() for inp in child.text.strip().split(','))
      elif child.tag == 'manifestVariables':
        if childChild.attrib['type'] == 'model':
          self.inputVariables['model'] = list(inp.strip() for inp in childChild.text.strip().split(','))
      '''


    if self.initSeed == None:
      self.initSeed = Distributions.randomIntegers(0,2**31,self)

    # Creation of the self.distributions2variablesMapping dictionary: {'distName': ({'variable_name1': dim1}, {'variable_name2': dim2})}
    for variable in self.variables2distributionsMapping.keys():
      distName = self.variables2distributionsMapping[variable]['name']
      dim      = self.variables2distributionsMapping[variable]['dim']
      listElement={}
      listElement[variable] = dim
      if (distName in self.distributions2variablesMapping.keys()):
        self.distributions2variablesMapping[distName].append(listElement)
      else:
        self.distributions2variablesMapping[distName]=[listElement]

    for key in self.variables2distributionsMapping.keys():
      dist = self.variables2distributionsMapping[key]['name']
      maxDim=1
      listvar = self.distributions2variablesMapping[dist]
      for var in listvar:
        if utils.first(var.values()) > maxDim:
          maxDim = utils.first(var.values())
      self.variables2distributionsMapping[key]['totDim'] = maxDim #len(self.distributions2variablesMapping[self.variables2distributionsMapping[key]['name']])

    #Checking the variables transformation
    if self.variablesTransformationDict:
      for key,varsDict in self.variablesTransformationDict.items():
        listLatentElement = varsDict['latentVariables']
        varName = [variables for variables in self.variables2distributionsMapping.keys() if listLatentElement[0] in set(variables.strip().split(','))]
        if varName:
          distName = self.variables2distributionsMapping[varName[0]]['name']
        else:
          self.raiseAnError(IOError, 'There is no distribution defined for variable ' + listLatentElement[0])
        listElement = self.distributions2variablesMapping[distName]
        totDim = 1
        for var in listElement:
          if var.values()[0] > totDim:
            totDim = var.values()[0]
        maxDim = len(listLatentElement)
        if totDim != maxDim: self.raiseAnError(IOError,'The maximum dim = ' + str(totDim) + ' is not consistnet with the dimension (i.e. ' + str(maxDim) +') of latent variable')
        tempListElement = {k:v for x in listElement for k,v in x.items()}
        for var,dim in tempListElement.items():
          if dim > maxDim:
            self.raiseAnError(IOError, 'The input variable: ' + var + ' is associated with dimension ' + str(dim) + ' is exceed the dimension of latent variables in PCA analysis')
          if listLatentElement[dim -1] not in set(var.strip().split(',')):
            self.raiseAnError(IOError, 'The dim: ' + str(dim) + ' should be assigned to the latent variable: ' + listLatentElement[dim-1] + ', However, it is assigned to variable: ' + var)
    '''
    #Checking the latent variables
    if self.latentType != None:
      for key in self.latentVariablesDict.keys():
        listLatentElement = self.latentVariablesDict[key]
        listElement = self.distributions2variablesMapping[key]
        totDim = 1
        for var in listElement:
          if var.values()[0] > totDim:
            totDim = var.values()[0]
        maxDim = len(listLatentElement)
        if totDim != maxDim: self.raiseAnError(IOError,'The maximum dim = ' + str(totDim) + ' is not consistnet with the dimension (i.e. ' + str(maxDim) +') of latent variable')
        tempListElement = {k:v for x in listElement for k,v in x.items()}
        for var,dim in tempListElement.items():
          if dim > maxDim:
            self.raiseAnError(IOError, 'The input variable: ' + var + ' is associated with dimension ' + str(dim) + ' is exceed the dimension of latent variables in PCA analysis')
          if listLatentElement[dim -1] not in set(var.strip().split(',')):
            self.raiseAnError(IOError, 'The dim: ' + str(dim) + ' should be assigned to the latent variable: ' + listLatentElement[dim-1] + ', However, it is assigned to variable: ' + var)
    '''

  def readSamplerInit(self,xmlNode):
    """
    This method is responsible to read only the samplerInit block in the .xml file.
    This method has been moved from the base sampler class since the samplerInit block is needed only for the MC and stratified (LHS) samplers
    @ In xmlNode
    """
    for child in xmlNode:
      if child.tag == "samplerInit":
        self.initSeed = Distributions.randomIntegers(0,2**31,self)
        for childChild in child:
          if childChild.tag == "limit":
            self.limit = childChild.text
          elif childChild.tag == "initialSeed":
            self.initSeed = int(childChild.text)
          elif childChild.tag == "reseedEachIteration":
            if childChild.text.lower() in utils.stringsThatMeanTrue(): self.reseedAtEachIteration = True
          elif childChild.tag == "distInit":
            for childChildChild in childChild:
              NDdistData = {}
              for childChildChildChild in childChildChild:
                if childChildChildChild.tag == 'initialGridDisc':
                  NDdistData[childChildChildChild.tag] = int(childChildChildChild.text)
                elif childChildChildChild.tag == 'tolerance':
                  NDdistData[childChildChildChild.tag] = float(childChildChildChild.text)
                else:
                  self.raiseAnError(IOError,'Unknown tag '+childChildChildChild.tag+' .Available are: initialGridDisc and tolerance!')
              self.NDSamplingParams[childChildChild.attrib['name']] = NDdistData
          else: self.raiseAnError(IOError,'Unknown tag '+child.tag+' .Available are: limit, initialSeed, reseedEachIteration and distInit!')

  def endJobRunnable(self):
    """
    Returns the maximum number of inputs allowed to be created by the sampler
    right after a job ends (e.g., infinite for MC, 1 for Adaptive, etc)
    """
    return self._endJobRunnable

  def localInputAndChecks(self,xmlNode):
    """place here the additional reading, remember to add initial parameters in the method localAddInitParams"""
    pass

  def addInitParams(self,tempDict):
    """
    This function is called from the base class to print some of the information inside the class.
    Whatever is permanent in the class and not inherited from the parent class should be mentioned here
    The information is passed back in the dictionary. No information about values that change during the simulation are allowed
    @ In/Out tempDict: {'attribute name':value}
    """
    for variable in self.toBeSampled.items():
      tempDict[variable[0]] = 'is sampled using the distribution ' +variable[1]
    tempDict['limit' ]        = self.limit
    tempDict['initial seed' ] = self.initSeed
    self.localAddInitParams(tempDict)

  def localAddInitParams(self,tempDict):
    """use this function to export to the printer in the base class the additional PERMANENT your local class have"""

  def addCurrentSetting(self,tempDict):
    """
    This function is called from the base class to print some of the information inside the class.
    Whatever is a temporary value in the class and not inherited from the parent class should be mentioned here
    The information is passed back in the dictionary
    Function adds the current settings in a temporary dictionary
    @ In, tempDict
    @ Out, tempDict
    """
    tempDict['counter'       ] = self.counter
    tempDict['initial seed'  ] = self.initSeed
    for key in self.inputInfo:
      if key!='SampledVars': tempDict[key] = self.inputInfo[key]
      else:
        for var in self.inputInfo['SampledVars'].keys(): tempDict['Variable: '+var+' has value'] = tempDict[key][var]
    self.localAddCurrentSetting(tempDict)

  def localAddCurrentSetting(self,tempDict):
    """use this function to export to the printer in the base class the additional PERMANENT your local class have"""
    pass

  def _generateDistributions(self,availableDist,availableFunc):
    """
      Generates the distrbutions and functions.
      @ In, availDist, dict of distributions
      @ In, availDist, dict of functions
      @ Out, None
    """
    if self.initSeed != None:
      Distributions.randomSeed(self.initSeed)
    for key in self.toBeSampled.keys():
      if self.toBeSampled[key] not in availableDist.keys(): self.raiseAnError(IOError,'Distribution '+self.toBeSampled[key]+' not found among available distributions (check input)!')
      self.distDict[key] = availableDist[self.toBeSampled[key]]
      self.inputInfo['crowDist'][key] = json.dumps(self.distDict[key].getCrowDistDict())
    for key,val in self.dependentSample.items():
      if val not in availableFunc.keys(): self.raiseAnError('Function',val,'was not found amoung the available functions:',availableFunc.keys())
      self.funcDict[key] = availableFunc[val]

  def initialize(self,externalSeeding=None,solutionExport=None):
    """
    This function should be called every time a clean sampler is needed. Called before takeAstep in <Step>
    @in solutionExport: in goal oriented sampling (a.k.a. adaptive sampling this is where the space/point satisfying the constrains)
    """
    self.counter = 0
    if   not externalSeeding          :
      Distributions.randomSeed(self.initSeed)       #use the sampler initialization seed
      self.auxcnt = self.initSeed
    elif externalSeeding=='continue'  : pass        #in this case the random sequence needs to be preserved
    else                              :
      Distributions.randomSeed(externalSeeding)     #the external seeding is used
      self.auxcnt = externalSeeding

    #grab restart dataobject if it's available, then in localInitialize the sampler can deal with it.
    if 'Restart' in self.assemblerDict.keys():
      self.raiseADebug('Restart object: '+str(self.assemblerDict['Restart']))
      self.restartData = self.assemblerDict['Restart'][0][3]
      self.raiseAMessage('Restarting from '+self.restartData.name)
      #check consistency of data
      try:
        rdata = self.restartData.getAllMetadata()['crowDist']
        sdata = self.inputInfo['crowDist']
        self.raiseAMessage('sampler inputs:')
        for sk,sv in sdata.items():
          self.raiseAMessage('|   '+str(sk)+': '+str(sv))
        for i,r in enumerate(rdata):
          if type(r) != dict: continue
          if not r==sdata:
            self.raiseAMessage('restart inputs %i:' %i)
            for rk,rv in r.items():
              self.raiseAMessage('|   '+str(rk)+': '+str(rv))
            self.raiseAnError(IOError,'Restart "%s" data[%i] does not have same inputs as sampler!' %(self.restartData.name,i))
      except KeyError as e:
        self.raiseAWarning("No CROW distribution available in restart -",e)
    else:
      self.raiseAMessage('No restart for '+self.printTag)

    #specializing the self.localInitialize() to account for adaptive sampling
    if solutionExport != None : self.localInitialize(solutionExport=solutionExport)
    else                      : self.localInitialize()

    for distrib in self.NDSamplingParams:
      if distrib in self.distributions2variablesMapping:
        params = self.NDSamplingParams[distrib]
        temp = utils.first(self.distributions2variablesMapping[distrib][0].keys())
        self.distDict[temp].updateRNGParam(params)
      else:
        self.raiseAnError(IOError,'Distribution "%s" specified in distInit block of sampler "%s" does not exist!' %(distrib,self.name))

  def localInitialize(self):
    """
    use this function to add initialization features to the derived class
    it is call at the beginning of each step
    """
    pass

  def amIreadyToProvideAnInput(self): #inLastOutput=None):
    """
    This is a method that should be call from any user of the sampler before requiring the generation of a new sample.
    This method act as a "traffic light" for generating a new input.
    Reason for not being ready could be for example: exceeding number of samples, waiting for other simulation for providing more information etc. etc.
    @ In, None, None
    @ Out, ready, Boolean
    """
    if(self.counter < self.limit): ready = True
    else                         : ready = False
    ready = self.localStillReady(ready)
    return ready

  def localStillReady(self,ready): #,lastOutput=None
    """Use this function to change the ready status"""
    return ready

  def generateInput(self,model,oldInput):
    """
    This method have to be overwrote to provide the specialization for the specific sampler
    The model instance in might be needed since, especially for external codes,
    only the code interface possesses the dictionary for reading the variable definition syntax
    @in model   : it is the instance of a model
    @in oldInput: [] a list of the original needed inputs for the model (e.g. list of files, etc. etc)
    @return     : [] containing the new inputs -in reality it is the model that return this the Sampler generate the value to be placed in the intput the model
    """
    self.counter +=1                              #since we are creating the input for the next run we increase the counter and global counter
    self.auxcnt  +=1
    if self.reseedAtEachIteration: Distributions.randomSeed(self.auxcnt-1)
    self.inputInfo['prefix'] = str(self.counter)
    model.getAdditionalInputEdits(self.inputInfo)
    self.localGenerateInput(model,oldInput)
    # add latent variables and original variables to self.inputInfo
    if self.variablesTransformationDict:
      for key,var in self.variablesTransformationDict.items():
        if self.transformationMethod[key] == 'pca':
          self.pcaTransform(var)
        else:
          self.raiseAnError(NotImplementedError,'transformation method is not yet implemented for ' + self.transformationMethod[key] + ' method')
    # generate the function variable values
    for var in self.dependentSample.keys():
      test=self.funcDict[var].evaluate(var,self.values)
      self.values[var] = test
    return model.createNewInput(oldInput,self.type,**self.inputInfo)

  def pcaTransform(self,varsDict):
    """
    This method used to mapping latent variables to the model input variables
    both the latent variables and the model input variables will be stored in the dict: self.inputInfo['SampledVars']
    @in varsDict, dictionary contains latent and manifest variables {'latentVariables':[latentVar1,latentVar2,...], 'manifestVariables':[var1,var2,...]}
    """
    latentVariablesValues = []
    for lvar in varsDict['latentVariables']:
      for var,value in self.values.items():
        if lvar == var:
          latentVariablesValues.append(value)
    manifestVariablesValues = self.distDict[varsDict['latentVariables'][0]].pcaInverseTransform(latentVariablesValues)
    manifestVariablesDict = dict(zip(varsDict['manifestVariables'],manifestVariablesValues))
    self.values.update(manifestVariablesDict)

    '''
    for key in self.latentVariablesDict.keys():
      latentVariablesValues = []
      for lvar in self.latentVariablesDict[key]:
        for var,value in self.values.items():
          if lvar == var:
            latentVariablesValues.append(value)
      varDict = self.distDict[self.latentVariablesDict[key][0]].pcaInverseTransform(latentVariablesValues)
      self.values.update(varDict)
    '''

  @abc.abstractmethod
  def localGenerateInput(self,model,oldInput):
    """
    This class need to be overwritten since it is here that the magic of the sampler happens.
    After this method call the self.inputInfo should be ready to be sent to the model
    @in model   : it is the instance of a model
    @in oldInput: [] a list of the original needed inputs for the model (e.g. list of files, etc. etc)
    """
    pass

  def generateInputBatch(self,myInput,model,batchSize,projector=None): #,lastOutput=None
    """
    this function provide a mask to create several inputs at the same time
    It call the generateInput function as many time as needed
    @in myInput: [] list containing one input set
    @in model: instance of a model
    @in batchSize: integer the number of input sets required
    @in projector used for adaptive sampling to provide the projection of the solution on the success metric
    @return newInputs: [[]] list of the list of input sets"""
    newInputs = []
    #inlastO = None
    #if lastOutput:
    #  if not lastOutput.isItEmpty(): inlastO = lastOutput
    #while self.amIreadyToProvideAnInput(inlastO) and (self.counter < batchSize):
    while self.amIreadyToProvideAnInput() and (self.counter < batchSize):
      if projector==None: newInputs.append(self.generateInput(model,myInput))
      else              : newInputs.append(self.generateInput(model,myInput,projector))
    return newInputs

  def finalizeActualSampling(self,jobObject,model,myInput):
    """
    This function is used by samplers that need to collect information from a
    finished run.
    Provides a generic interface that all samplers will use, for specifically
    handling any sub-class, the localFinalizeActualSampling should be overridden
    instead, as finalizeActualSampling provides only generic functionality
    shared by all Samplers and will in turn call the localFinalizeActualSampling
    before returning.
    @in jobObject: an instance of a JobHandler
    @in model    : an instance of a model
    @in myInput  : the generating input
    """
    self.localFinalizeActualSampling(jobObject,model,myInput)

  def localFinalizeActualSampling(self,jobObject,model,myInput):
    """
    Overwrite only if you need something special at the end of each run....
    This function is used by samplers that need to collect information from the just ended run
    For example, for a Dynamic Event Tree case, this function can be used to retrieve
    the information from the just finished run of a branch in order to retrieve, for example,
    the distribution name that caused the trigger, etc.
    It is a essentially a place-holder for most of the sampler to remain compatible with the StepsCR structure
    @in jobObject: an instance of a JobHandler
    @in model    : an instance of a model
    @in myInput  : the generating input
    """
    pass

  def handleFailedRuns(self,failedRuns):
    """Collects the failed runs from the Step and allows samples to handle them individually if need be.
    @ In, failedRuns, list of JobHandler.ExternalRunner objects
    @ Out, None
    """
    self.raiseADebug('===============')
    self.raiseADebug('| RUN SUMMARY |')
    self.raiseADebug('===============')
    if len(failedRuns)>0:
      self.raiseAWarning('There were %i failed runs!  Run with verbosity = debug for more details.' %(len(failedRuns)))
      for run in failedRuns:
        metadata = run.returnMetadata()
        self.raiseADebug('  Run number %s FAILED:' %run.identifier,run.command)
        self.raiseADebug('      return code :',run.getReturnCode())
        self.raiseADebug('      sampled vars:')
        for v,k in metadata['SampledVars'].items():
          self.raiseADebug('         ',v,':',k)
    else:
      self.raiseADebug('All runs completed without returning errors.')
    self._localHandleFailedRuns(failedRuns)
    self.raiseADebug('===============')
    self.raiseADebug('  END SUMMARY  ')
    self.raiseADebug('===============')

  def _localHandleFailedRuns(self,failedRuns):
    """Specialized method for samplers to handle failed runs.  Defaults to failing runs.
    @ In, failedRuns, list of JobHandler.ExternalRunner objects
    @ Out, None
    """
    if len(failedRuns)>0:
      self.raiseAnError(IOError,'There were failed runs; aborting RAVEN.')
#
#
#
#

class StaticSampler(Sampler):
  """This is a general static, blind, once-through sampler"""
  pass
#
#
#
#
class AdaptiveSampler(Sampler):
  """This is a general adaptive sampler"""
  pass
#
#
#
#
class LimitSurfaceSearch(AdaptiveSampler):
  """
  A sampler that will adaptively locate the limit surface of a given problem
  """
  def __init__(self):
    """
    Default Constructor that will initialize member variables with reasonable
    defaults or empty lists/dictionaries where applicable.
    @ In, None
    @ Out, None
    """
    Sampler.__init__(self)
    self.goalFunction        = None             #this is the pointer to the function defining the goal
    self.tolerance           = None             #this is norm of the error threshold
    self.subGridTol          = None             #This is the tolerance used to construct the testing sub grid
    self.toleranceWeight     = 'cdf'            #this is the a flag that controls if the convergence is checked on the hyper-volume or the probability
    self.persistence         = 5                #this is the number of times the error needs to fell below the tollerance before considering the sim converged
    self.repetition          = 0                #the actual number of time the error was below the requested threshold
    self.forceIteration      = False            #this flag control if at least a self.limit number of iteration should be done
    self.axisName            = None             #this is the ordered list of the variable names (ordering match self.gridStepSize anfd the ordering in the test matrixes)
    self.oldTestMatrix       = OrderedDict()    #This is the test matrix to use to store the old evaluation of the function
    self.persistenceMatrix   = OrderedDict()    #this is a matrix that for each point of the testing grid tracks the persistence of the limit surface position
    self.invPointPersistence = OrderedDict()    #this is a matrix that for each point of the testing grid tracks the inverse of the persistence of the limit surface position
    self.solutionExport      = None             #This is the data used to export the solution (it could also not be present)
    self.nVar                = 0                #this is the number of the variable sampled
    self.surfPoint           = None             #coordinate of the points considered on the limit surface
    self.hangingPoints       = []               #list of the points already submitted for evaluation for which the result is not yet available
    self.refinedPerformed    = False            # has the grid refinement been performed?
    self.limitSurfacePP      = None             # post-processor to compute the limit surface
    self.exceptionGrid       = None             # which cell should be not considered in the limit surface computation? set by refinement
    self.errorTolerance      = 1.0              # initial error tolerance (number of points can change between iterations in LS search)
    self.jobHandler          = None             # jobHandler for generation of grid in parallel
    self.firstSurface        = True             # if first LS do not consider the invPointPersistence information (if true)
    self.scoringMethod  = 'distancePersistence' # The scoring method to use
    self.batchStrategy  = 'none'                # The batch strategy to use
    # self.generateCSVs   = False                 # Flag: should intermediate
    #                                             #  results be stored?
    self.toProcess      = []                    # List of the top batchSize
                                                #  candidates that will be
                                                #  populated and depopulated
                                                #  during subsequent calls of
                                                #  localGenerateInput
    self.maxBatchSize   = None                  # Maximum batch size, the top
                                                #  candidates will be selected,
                                                #  if there are more local
                                                #  maxima than this value, then
                                                #  we wiil only take the top
                                                #  persistence ones, if there
                                                #  are fewer, then we will only
                                                #  grab that many and then force
                                                #  an early update
    self.thickness      = 0                      # Number of steps outward from
                                                #  the extracted limit surface
                                                #  to include in the candidate
                                                #  set
    self.simplification = 0                     # Pre-rank simpligication level
                                                #  (% of range space)
    self.threshold      = 0                     # Post-rank function value
                                                #  cutoff (%  of range space)
    self.printTag            = 'SAMPLER ADAPTIVE'

    self.acceptedScoringParam = ['distance','distancePersistence']
    self.acceptedBatchParam = ['none','naive','maxV','maxP']

    self._addAssObject('TargetEvaluation','n')
    self._addAssObject('ROM','n')
    self._addAssObject('Function','-n')

  def _localWhatDoINeed(self):
    """
    This method is a local mirror of the general whatDoINeed method.
    It is implemented by the samplers that need to request special objects
    @ In , None, None
    @ Out, needDict, list of objects needed
    """
    LSDict = AdaptiveSampler._localWhatDoINeed(self)
    LSDict['internal'] = [(None,'jobHandler')]
    return LSDict

  def _localGenerateAssembler(self,initDict):
    """Generates the assembler.
    @ In, initDict, dict of init objects
    @ Out, None
    """
    AdaptiveSampler._localGenerateAssembler(self, initDict)
    self.jobHandler = initDict['internal']['jobHandler']
    #do a distributions check for ND
    for dist in self.distDict.values():
      if isinstance(dist,Distributions.NDimensionalDistributions): self.raiseAnError(IOError,'ND Dists not supported for this sampler (yet)!')

  def localInputAndChecks(self,xmlNode):
    """
    Class specific xml inputs will be read here and checked for validity.
    @ In, xmlNode: The xml element node that will be checked against the
                   available options specific to this Sampler.
    @ Out, None
    """
    if 'limit' in xmlNode.attrib.keys():
      try: self.limit = int(xmlNode.attrib['limit'])
      except ValueError: self.raiseAnError(IOError,'reading the attribute for the sampler '+self.name+' it was not possible to perform the conversion to integer for the attribute limit with value '+xmlNode.attrib['limit'])
    # convergence Node
    convergenceNode = xmlNode.find('Convergence')
    if convergenceNode==None:self.raiseAnError(IOError,'the node Convergence was missed in the definition of the adaptive sampler '+self.name)
    try   : self.tolerance=float(convergenceNode.text)
    except: self.raiseAnError(IOError,'Failed to convert '+convergenceNode.text+' to a meaningful number for the convergence')
    attribList = list(convergenceNode.attrib.keys())
    if 'limit'          in convergenceNode.attrib.keys():
      attribList.pop(attribList.index('limit'))
      try   : self.limit = int (convergenceNode.attrib['limit'])
      except: self.raiseAnError(IOError,'Failed to convert the limit value '+convergenceNode.attrib['limit']+' to a meaningful number for the convergence')
    if 'persistence'    in convergenceNode.attrib.keys():
      attribList.pop(attribList.index('persistence'))
      try   : self.persistence = int (convergenceNode.attrib['persistence'])
      except: self.raiseAnError(IOError,'Failed to convert the persistence value '+convergenceNode.attrib['persistence']+' to a meaningful number for the convergence')
    if 'weight'         in convergenceNode.attrib.keys():
      attribList.pop(attribList.index('weight'))
      try   : self.toleranceWeight = str(convergenceNode.attrib['weight']).lower()
      except: self.raiseAnError(IOError,'Failed to convert the weight type '+convergenceNode.attrib['weight']+' to a meaningful string for the convergence')
    if 'subGridTol'    in convergenceNode.attrib.keys():
      attribList.pop(attribList.index('subGridTol'))
      try   : self.subGridTol = float (convergenceNode.attrib['subGridTol'])
      except: self.raiseAnError(IOError,'Failed to convert the subGridTol '+convergenceNode.attrib['subGridTol']+' to a meaningful float for the convergence')
    if 'forceIteration' in convergenceNode.attrib.keys():
      attribList.pop(attribList.index('forceIteration'))
      if   convergenceNode.attrib['forceIteration']=='True' : self.forceIteration   = True
      elif convergenceNode.attrib['forceIteration']=='False': self.forceIteration   = False
      else: self.raiseAnError(RuntimeError,'Reading the convergence setting for the adaptive sampler '+self.name+' the forceIteration keyword had an unknown value: '+str(convergenceNode.attrib['forceIteration']))
    #assembler node: Hidden from User
    # set subgrid
    if self.subGridTol == None: self.subGridTol = self.tolerance
    if self.subGridTol > self.tolerance: self.raiseAnError(IOError,'The sub grid tolerance '+str(self.subGridTol)+' must be smaller than the tolerance: '+str(self.tolerance))
    if len(attribList)>0: self.raiseAnError(IOError,'There are unknown keywords in the convergence specifications: '+str(attribList))

    # Batch parameters
    for child in xmlNode:
      if child.tag == "generateCSVs" : self.generateCSVs = True
      if child.tag == "batchStrategy":
        self.batchStrategy = child.text.encode('ascii')
        if self.batchStrategy not in self.acceptedBatchParam:
          self.raiseAnError(IOError, 'Requested unknown batch strategy: ',
                            self.batchStrategy, '. Available options: ',
                            self.acceptedBatchParam)
      if child.tag == "maxBatchSize":
        try   : self.maxBatchSize = int(child.text)
        except: self.raiseAnError(IOError, 'Failed to convert the maxBatchSize value: ' + child.text + ' into a meaningful integer')
        if self.maxBatchSize < 0:
          self.raiseAWarning(IOError,'Requested an invalid maximum batch size: ', self.maxBatchSize, '. This should be a non-negative integer value. Defaulting to 1.')
          self.maxBatchSize = 1
      if child.tag == "scoring":
        self.scoringMethod = child.text.encode('ascii')
        if self.scoringMethod not in self.acceptedScoringParam:
          self.raiseAnError(IOError, 'Requested unknown scoring type: ', self.scoringMethod, '. Available options: ', self.acceptedScoringParam)
      if child.tag == 'simplification':
        try   : self.simplification = float(child.text)
        except: self.raiseAnError(IOError, 'Failed to convert the simplification value: ' + child.text + ' into a meaningful number')
        if self.simplification < 0 or self.simplification > 1:
          self.raiseAWarning('Requested an invalid simplification level: ', self.simplification, '. Defaulting to 0.')
          self.simplification = 0
      if child.tag == 'thickness':
        try   : self.thickness = int(child.text)
        except: self.raiseAnError(IOError, 'Failed to convert the thickness value: ' + child.text +' into a meaningful integer')
        if self.thickness < 0:
          self.raiseAWarning('Requested an invalid thickness size: ', self.thickness, '. Defaulting to 0.')
      if child.tag == 'threshold':
        try   : self.threshold = float(child.text)
        except: self.raiseAnError(IOError, 'Failed to convert the threshold value: ' + child.text + ' into a meaningful number')
        if self.threshold < 0 or self.threshold > 1:
          self.raiseAWarning('Requested an invalid threshold level: ', self.threshold, '. Defaulting to 0.')
          self.threshold = 0

  def localAddInitParams(self,tempDict):
    """
    Appends a given dictionary with class specific member variables and their
    associated initialized values.
    @ InOut, tempDict: The dictionary where we will add the initialization
                       parameters specific to this Sampler.
    """
    tempDict['Iter. forced'    ] = str(self.forceIteration)
    tempDict['Norm tolerance'  ] = str(self.tolerance)
    tempDict['Sub grid size'   ] = str(self.subGridTol)
    tempDict['Error Weight'    ] = str(self.toleranceWeight)
    tempDict['Persistence'     ] = str(self.repetition)
    tempDict['batchStrategy'   ] = self.batchStrategy
    tempDict['maxBatchSize'    ] = self.maxBatchSize
    tempDict['scoring'         ] = str(self.scoringMethod)
    tempDict['simplification'  ] = self.simplification
    tempDict['thickness'       ] = self.thickness
    tempDict['threshold'       ] = self.threshold

  def localAddCurrentSetting(self,tempDict):
    """
    Appends a given dictionary with class specific information regarding the
    current status of the object.
    @ InOut, tempDict: The dictionary where we will add the parameters specific
                       to this Sampler and their associated values.
    """
    if self.solutionExport!=None: tempDict['The solution is exported in '    ] = 'Name: ' + self.solutionExport.name + 'Type: ' + self.solutionExport.type
    if self.goalFunction!=None  : tempDict['The function used is '] = self.goalFunction.name

  def localInitialize(self,solutionExport=None):
    """
    Will perform all initialization specific to this Sampler. For instance,
    creating an empty container to hold the identified surface points, error
    checking the optionally provided solution export and other preset values,
    and initializing the limit surface Post-Processor used by this sampler.

    @ InOut, solutionExport: a PointSet to hold the solution (a list of limit
                             surface points)
    """
    self.limitSurfacePP   = PostProcessors.returnInstance("LimitSurface",self)
    if 'Function' in self.assemblerDict.keys(): self.goalFunction = self.assemblerDict['Function'][0][3]
    if 'TargetEvaluation' in self.assemblerDict.keys(): self.lastOutput = self.assemblerDict['TargetEvaluation'][0][3]
    #self.memoryStep        = 5               # number of step for which the memory is kept
    self.solutionExport    = solutionExport
    # check if solutionExport is actually a "DataObjects" type "PointSet"
    if type(solutionExport).__name__ != "PointSet": self.raiseAnError(IOError,'solutionExport type is not a PointSet. Got '+ type(solutionExport).__name__+'!')
    self.surfPoint         = None             #coordinate of the points considered on the limit surface
    self.oldTestMatrix     = OrderedDict()    #This is the test matrix to use to store the old evaluation of the function
    self.persistenceMatrix = OrderedDict()    #this is a matrix that for each point of the testing grid tracks the persistence of the limit surface position
    if self.goalFunction.name not in self.solutionExport.getParaKeys('output'): self.raiseAnError(IOError,'Goal function name does not match solution export data output.')
    # set number of job request-able after a new evaluation
    self._endJobRunnable   = 1
    #check if convergence is not on probability if all variables are bounded in value otherwise the problem is unbounded
    if self.toleranceWeight=='value':
      for varName in self.distDict.keys():
        if not(self.distDict[varName].upperBoundUsed and self.distDict[varName].lowerBoundUsed):
          self.raiseAnError(TypeError,'It is impossible to converge on an unbounded domain (variable '+varName+' with distribution '+self.distDict[varName].name+') as requested to the sampler '+self.name)
    elif self.toleranceWeight=='cdf': pass
    else: self.raiseAnError(IOError,'Unknown weight string descriptor: '+self.toleranceWeight)
    #setup the grid. The grid is build such as each element has a volume equal to the sub grid tolerance
    #the grid is build in such a way that an unit change in each node within the grid correspond to a change equal to the tolerance
    self.nVar         = len(self.distDict.keys())              # Total number of variables
    bounds          = {"lowerBounds":{},"upperBounds":{}}
    transformMethod = {}
    for varName in self.distDict.keys():
      if self.toleranceWeight!='cdf': bounds["lowerBounds"][varName.replace('<distribution>','')], bounds["upperBounds"][varName.replace('<distribution>','')] = self.distDict[varName].lowerBound, self.distDict[varName].upperBound
      else:
        bounds["lowerBounds"][varName.replace('<distribution>','')], bounds["upperBounds"][varName.replace('<distribution>','')] = 0.0, 1.0
        transformMethod[varName.replace('<distribution>','')] = [self.distDict[varName].ppf]
    #moving forward building all the information set
    self.axisName = list(self.distDict.keys())
    self.axisName.sort()
    # initialize LimitSurface PP
    self.limitSurfacePP._initFromDict({"name":self.name+"LSpp","parameters":[key.replace('<distribution>','') for key in self.axisName],"tolerance":self.tolerance,"side":"both","transformationMethods":transformMethod,"bounds":bounds})
    self.limitSurfacePP.assemblerDict = self.assemblerDict
    self.limitSurfacePP._initializeLSpp({'WorkingDir':None},[self.lastOutput],{'computeCells':self.tolerance != self.subGridTol})
    matrixShape = self.limitSurfacePP.getTestMatrix().shape
    self.persistenceMatrix[self.name+"LSpp"]  = np.zeros(matrixShape) #matrix that for each point of the testing grid tracks the persistence of the limit surface position
    self.oldTestMatrix[self.name+"LSpp"]      = np.zeros(matrixShape) #swap matrix fro convergence test
    self.hangingPoints                        = np.ndarray((0, self.nVar))
    self.raiseADebug('Initialization done')

  def localStillReady(self,ready): #,lastOutput=None
    """
    first perform some check to understand what it needs to be done possibly perform an early return
    ready is returned
    lastOutput should be present when the next point should be chosen on previous iteration and convergence checked
    lastOutput it is not considered to be present during the test performed for generating an input batch
    ROM if passed in it is used to construct the test matrix otherwise the nearest neighbor value is used
    @ In,  ready, boolean, a boolean representing whether the caller is prepared for another input.
    @ Out, ready, boolean, a boolean representing whether the caller is prepared for another input.
    """
    self.raiseADebug('From method localStillReady...')
    #test on what to do
    if ready      == False: return ready #if we exceeded the limit just return that we are done
    if type(self.lastOutput) == dict:
      if self.lastOutput == None and self.limitSurfacePP.ROM.amITrained==False: return ready
    else:
      #if the last output is not provided I am still generating an input batch, if the rom was not trained before we need to start clean
      if self.lastOutput.isItEmpty() and self.limitSurfacePP.ROM.amITrained==False: return ready
    #first evaluate the goal function on the newly sampled points and store them in mapping description self.functionValue RecontructEnding
    if type(self.lastOutput) == dict: self.limitSurfacePP._initializeLSppROM(self.lastOutput,False)
    else:
      if not self.lastOutput.isItEmpty(): self.limitSurfacePP._initializeLSppROM(self.lastOutput,False)
    self.raiseADebug('Classifier ' +self.name+' has been trained!')
    self.oldTestMatrix = copy.deepcopy(self.limitSurfacePP.getTestMatrix("all",exceptionGrid=self.exceptionGrid))    #copy the old solution (contained in the limit surface PP) for convergence check
    # evaluate the Limit Surface coordinates (return input space coordinates, evaluation vector and grid indexing)
    self.surfPoint, evaluations, self.listSurfPoint = self.limitSurfacePP.run(returnListSurfCoord = True, exceptionGrid=self.exceptionGrid, merge=False)
    self.raiseADebug('Limit Surface has been computed!')
    # check hanging points
    if self.goalFunction.name in self.limitSurfacePP.getFunctionValue().keys(): indexLast = len(self.limitSurfacePP.getFunctionValue()[self.goalFunction.name])-1
    else                                                                      : indexLast = -1
    #index of last set of point tested and ready to perform the function evaluation
    indexEnd  = len(self.limitSurfacePP.getFunctionValue()[self.axisName[0].replace('<distribution>','')])-1
    tempDict  = {}
    for myIndex in range(indexLast+1,indexEnd+1):
      for key, value in self.limitSurfacePP.getFunctionValue().items(): tempDict[key] = value[myIndex]
      if len(self.hangingPoints) > 0: self.hangingPoints = self.hangingPoints[~(self.hangingPoints==np.array([tempDict[varName] for varName in [key.replace('<distribution>','') for key in self.axisName]])).all(axis=1)][:]
    for key,value in self.limitSurfacePP.getTestMatrix("all",exceptionGrid=self.exceptionGrid).items():
      self.persistenceMatrix[key] += value
    # get the test matrices' dictionaries to test the error
    testMatrixDict, oldTestMatrixDict = list(self.limitSurfacePP.getTestMatrix("all",exceptionGrid=self.exceptionGrid).values()),list(self.oldTestMatrix.values())
    # the first test matrices in the list are always represented by the coarse grid (if subGridTol activated) or the only grid available
    coarseGridTestMatix, coarseGridOldTestMatix = testMatrixDict.pop(0), oldTestMatrixDict.pop(0)
    # compute the Linf norm with respect the location of the LS
    testError = np.sum(np.abs(np.subtract(coarseGridTestMatix,coarseGridOldTestMatix)))
    if len(testMatrixDict) > 0: testError += np.sum(np.abs(np.subtract(testMatrixDict,oldTestMatrixDict))) # compute the error
    if (testError > self.errorTolerance): ready, self.repetition = True, 0                                 # we still have error
    else                                : self.repetition +=1                                              # we are increasing persistence
    if self.persistence<self.repetition:
      ready =  False
      if self.subGridTol != self.tolerance and evaluations is not None and self.refinedPerformed != True:
        # we refine the grid since we converged on the coarse one. we use the "ceil" method in order to be sure
        # that the volumetric cell weight is <= of the subGridTol
        self.raiseAMessage("Grid refinement activated! Refining the evaluation grid!")
        self.limitSurfacePP.refineGrid(int(ceil((self.tolerance/self.subGridTol)**(1.0/self.nVar))))
        self.exceptionGrid, self.refinedPerformed, ready, self.repetition = self.name + "LSpp", True, True, 0
        self.persistenceMatrix.update(copy.deepcopy(self.limitSurfacePP.getTestMatrix("all",exceptionGrid=self.exceptionGrid)))
        self.errorTolerance = self.subGridTol
    self.raiseAMessage('counter: '+str(self.counter)+'       Error: ' +str(testError)+' Repetition: '+str(self.repetition))
    #if the number of point on the limit surface is > than compute persistence
    realAxisNames, cnt = [key.replace('<distribution>','') for key in self.axisName], 0
    for gridID,listsurfPoint in self.listSurfPoint.items():
      if len(listsurfPoint)>0:
        self.invPointPersistence[gridID] = np.ones(len(listsurfPoint))
        if self.firstSurface == False:
          for pointID, coordinate in enumerate(listsurfPoint): self.invPointPersistence[gridID][pointID]=abs(self.persistenceMatrix[gridID][tuple(coordinate)])
          maxPers = np.max(self.invPointPersistence[gridID])
          if maxPers != 0: self.invPointPersistence[gridID] = (maxPers-self.invPointPersistence[gridID])/maxPers
        else: self.firstSurface = False
        if self.solutionExport!=None:
          for varName in self.solutionExport.getParaKeys('inputs'):
            for varIndex in range(len(self.axisName)):
              if varName == realAxisNames[varIndex]:
                if cnt == 0: self.solutionExport.removeInputValue(varName)
                for value in self.surfPoint[gridID][:,varIndex]: self.solutionExport.updateInputValue(varName,copy.copy(value))
          # to be fixed
          if cnt == 0: self.solutionExport.removeOutputValue(self.goalFunction.name)
          for index in range(len(evaluations[gridID])):
            self.solutionExport.updateOutputValue(self.goalFunction.name,copy.copy(evaluations[gridID][index]))
        cnt+=1

    # Keep track of some extra points that we will add to thicken the limit
    # surface candidate set
    self.bandIndices = OrderedDict()
    for gridID,points in self.listSurfPoint.items():
      setSurfPoint = set()
      self.bandIndices[gridID] = set()
      for surfPoint in points: setSurfPoint.add(tuple(surfPoint))
      newIndices = set(setSurfPoint)
      for step in xrange(1,self.thickness):
        prevPoints = set(newIndices)
        newIndices = set()
        for i,iCoords in enumerate(prevPoints):
          for d in xrange(len(iCoords)):
            offset = np.zeros(len(iCoords),dtype=int)
            offset[d] = 1
            if iCoords[d] - offset[d] > 0: newIndices.add(tuple(iCoords - offset))
            if iCoords[d] + offset[d] < self.oldTestMatrix[gridID].shape[d]-1: newIndices.add(tuple(iCoords + offset))
        self.bandIndices[gridID].update(newIndices)
      self.bandIndices[gridID] = self.bandIndices[gridID].difference(setSurfPoint)
      self.bandIndices[gridID] = list(self.bandIndices[gridID])
      for coordinate in self.bandIndices[gridID]: self.surfPoint[gridID] = np.vstack((self.surfPoint[gridID],self.limitSurfacePP.gridCoord[gridID][coordinate]))
    return ready

  def scoreCandidates(self):
    """compute the scores of the 'candidate set' which should be the currently
    extracted limit surface.
    @ In, None
    @ Out, None
    """
    # DM: This sequence gets used repetitively, so I am promoting it to its own
    #  variable
    axisNames = [key.replace('<distribution>','') for key in self.axisName]
    matrixShape = self.limitSurfacePP.getTestMatrix().shape
    self.scores = OrderedDict()
    if self.scoringMethod.startswith('distance'):
      sampledMatrix = np.zeros((len(self.limitSurfacePP.getFunctionValue()[axisNames[0]])+len(self.hangingPoints[:,0]),len(self.axisName)))
      for varIndex, name in enumerate(axisNames):
        sampledMatrix[:,varIndex] = np.append(self.limitSurfacePP.getFunctionValue()[name],self.hangingPoints[:,varIndex])
      distanceTree = spatial.cKDTree(copy.copy(sampledMatrix),leafsize=12)
      # The hanging point are added to the list of the already explored points
      # so as not to pick the same when in parallel
      for varIndex, _ in enumerate(axisNames):
        self.inputInfo['distributionName'][self.axisName[varIndex]] = self.toBeSampled[self.axisName[varIndex]]
        self.inputInfo['distributionType'][self.axisName[varIndex]] = self.distDict[self.axisName[varIndex]].type

      for key, value in self.invPointPersistence.items():
        if key != self.exceptionGrid and self.surfPoint[key] is not None:
          distance, _ = distanceTree.query(self.surfPoint[key])
          # Different versions of scipy/numpy will yield different results on
          # our various supported platforms. If things are this close, then it
          # it is highly unlikely choosing one point over the other will affect
          # us much, so limit the precision to allow the same results on older
          # versions. Scale could be important, though, so normalize the
          # distances first. Alternatively, we could force newer versions of
          # these libraries, but since our own HPC does not yet support them,
          # this should be acceptable, agreed? - DPM Nov. 23, 2015
          maxDistance = max(distance)
          if maxDistance != 0:
            distance = np.round(distance/maxDistance,15)
          if self.scoringMethod == 'distance' or max(self.invPointPersistence) == 0:
            self.scores[key] = distance
          else:
            self.scores[key] = np.multiply(distance,self.invPointPersistence[key])
    elif self.scoringMethod == 'debug':
      self.scores = OrderedDict()
      for key, value in self.invPointPersistence.items():
        self.scores[key] = np.zeros(len(self.surfPoint[key]))
        for i in xrange(len(self.listsurfPoint)): self.scores[key][i] = 1
    else:
      self.raiseAnError(NotImplementedError,self.scoringMethod + ' scoring method is not implemented yet')

  def localGenerateInput(self,model,oldInput):
    """
      Function to select the next most informative point for refining the limit
      surface search.
      After this method is called, the self.inputInfo should be ready to be sent
      to the model
      @ In model, Model, an instance of a model
      @ In oldInput, [], a list of the original needed inputs for the model (e.g. list of files, etc.)
      @ Out, None
    """
    #  Alternatively, though I don't think we do this yet:
    #  compute the direction normal to the surface, compute the derivative
    #  normal to the surface of the probability, check the points where the
    #  derivative probability is the lowest

    # create values dictionary
    self.inputInfo['distributionName'] = {} #Used to determine which distribution to change if needed.
    self.inputInfo['distributionType'] = {} #Used to determine which distribution type is used
    self.raiseADebug('generating input')
    varSet=False

    # DM: This sequence gets used repetitively, so I am promoting it to its own
    #  variable
    axisNames = [key.replace('<distribution>','') for key in self.axisName]

    if self.surfPoint is not None and len(self.surfPoint) > 0:
      if self.batchStrategy == 'none':
        self.scoreCandidates()
        maxDistance, maxGridId, maxId =  0.0, "", 0
        for key, value in self.invPointPersistence.items():
          if key != self.exceptionGrid and self.surfPoint[key] is not None:
            localMax = np.max(self.scores[key])
            if localMax > maxDistance:
              maxDistance, maxGridId, maxId  = localMax, key,  np.argmax(self.scores[key])
        if maxDistance > 0.0:
          for varIndex, _ in enumerate([key.replace('<distribution>','') for key in self.axisName]):
            self.values[self.axisName[varIndex]] = copy.copy(float(self.surfPoint[maxGridId][maxId,varIndex]))
            self.inputInfo['SampledVarsPb'][self.axisName[varIndex]] = self.distDict[self.axisName[varIndex]].pdf(self.values[self.axisName[varIndex]])
          varSet=True
        else:
          self.raiseADebug('Maximum score is 0.0')
      elif self.batchStrategy.startswith('max'):
        ########################################################################
        ## Initialize the queue with as many points as requested or as many as
        ## possible
        if len(self.toProcess) == 0:
          self.scoreCandidates()
          edges = []

          flattenedSurfPoints = list()
          flattenedBandPoints = list()
          flattenedScores     = list()
          for key in self.bandIndices.keys():
            flattenedSurfPoints = flattenedSurfPoints + list(self.surfPoint[key])
            flattenedScores = flattenedScores + list(self.scores[key])
            flattenedBandPoints = flattenedBandPoints + self.listSurfPoint[key] + self.bandIndices[key]

          flattenedSurfPoints = np.array(flattenedSurfPoints)
          for i,iCoords in enumerate(flattenedBandPoints):
            for j in xrange(i+1, len(flattenedBandPoints)):
              jCoords = flattenedBandPoints[j]
              ijValidNeighbors = True
              for d in xrange(len(jCoords)):
                if abs(iCoords[d] - jCoords[d]) > 1:
                  ijValidNeighbors = False
                  break
              if ijValidNeighbors:
                edges.append((i,j))
                edges.append((j,i))

          names = [ name.encode('ascii', 'ignore') for name in axisNames]
          names.append('score'.encode('ascii','ignore'))
          amsc = AMSC_Object(X=flattenedSurfPoints, Y=flattenedScores,
                             w=None, names=names, graph='none',
                             gradient='steepest', normalization='feature',
                             persistence='difference', edges=edges, debug=False)
          plevel = self.simplification*(max(flattenedScores)-min(flattenedScores))
          partitions = amsc.StableManifolds(plevel)
          mergeSequence = amsc.GetMergeSequence()
          maxIdxs = list(set(partitions.keys()))

          thresholdLevel = self.threshold*(max(flattenedScores)-min(flattenedScores))+min(flattenedScores)
          # Sort the maxima based on decreasing function value, thus the top
          # candidate is the first element.
          if self.batchStrategy.endswith('V'):
            sortedMaxima = sorted(maxIdxs, key=lambda idx: flattenedScores[idx], reverse=True)
          else:
          # Sort the maxima based on decreasing persistence value, thus the top
          # candidate is the first element.
            sortedMaxima = sorted(maxIdxs, key=lambda idx: mergeSequence[idx][1], reverse=True)
          B = min(self.maxBatchSize,len(sortedMaxima))
          for idx in sortedMaxima[0:B]:
            if flattenedScores[idx] >= thresholdLevel:
              self.toProcess.append(flattenedSurfPoints[idx,:])
          if len(self.toProcess) == 0:
            self.toProcess.append(flattenedSurfPoints[np.argmax(flattenedScores),:])
        ########################################################################
        ## Select one sample
        selectedPoint = self.toProcess.pop()
        for varIndex, varName in enumerate(axisNames):
          self.values[self.axisName[varIndex]] = float(selectedPoint[varIndex])
          self.inputInfo['SampledVarsPb'][self.axisName[varIndex]] = self.distDict[self.axisName[varIndex]].pdf(self.values[self.axisName[varIndex]])
        varSet=True
      elif self.batchStrategy == 'naive':
        ########################################################################
        ## Initialize the queue with as many points as requested or as many as
        ## possible
        if len(self.toProcess) == 0:
          self.scoreCandidates()
          sortedIndices = sorted(range(len(self.scores)), key=lambda k: self.scores[k],reverse=True)
          B = min(self.maxBatchSize,len(sortedIndices))
          for idx in sortedIndices[0:B]:
            self.toProcess.append(self.surfPoint[idx,:])
          if len(self.toProcess) == 0:
            self.toProcess.append(self.surfPoint[np.argmax(self.scores),:])
        ########################################################################
        ## Select one sample
        selectedPoint = self.toProcess.pop()
        for varIndex, varName in enumerate(axisNames):
          self.values[self.axisName[varIndex]] = float(selectedPoint[varIndex])
          self.inputInfo['SampledVarsPb'][self.axisName[varIndex]] = self.distDict[self.axisName[varIndex]].pdf(self.values[self.axisName[varIndex]])
        varSet=True

    if not varSet:
      #here we are still generating the batch
      for key in self.distDict.keys():
        if self.toleranceWeight=='cdf':
          self.values[key]                       = self.distDict[key].ppf(float(Distributions.random()))
        else:
          self.values[key]                       = self.distDict[key].lowerBound+(self.distDict[key].upperBound-self.distDict[key].lowerBound)*float(Distributions.random())
        self.inputInfo['distributionName'][key]  = self.toBeSampled[key]
        self.inputInfo['distributionType'][key]  = self.distDict[key].type
        self.inputInfo['SampledVarsPb'   ][key]  = self.distDict[key].pdf(self.values[key])
        self.inputInfo['ProbabilityWeight-'+key] = self.distDict[key].pdf(self.values[key])
    self.inputInfo['PointProbability'    ]      = reduce(mul, self.inputInfo['SampledVarsPb'].values())
    # the probability weight here is not used, the post processor is going to recreate the grid associated and use a ROM for the probability evaluation
    self.inputInfo['ProbabilityWeight']         = self.inputInfo['PointProbability']
    self.hangingPoints                          = np.vstack((self.hangingPoints,copy.copy(np.array([self.values[axis] for axis in self.axisName]))))
    self.raiseADebug('At counter '+str(self.counter)+' the generated sampled variables are: '+str(self.values))
    self.inputInfo['SamplerType'] = 'LimitSurfaceSearch'
    self.inputInfo['subGridTol' ] = self.subGridTol

    #      This is the normal derivation to be used later on
    #      pbMapPointCoord = np.zeros((len(self.surfPoint),self.nVar*2+1,self.nVar))
    #      for pointIndex, point in enumerate(self.surfPoint):
    #        temp = copy.copy(point)
    #        pbMapPointCoord[pointIndex,2*self.nVar,:] = temp
    #        for varIndex, varName in enumerate([key.replace('<distribution>','') for key in self.axisName]):
    #          temp[varIndex] -= np.max(self.axisStepSize[varName])
    #          pbMapPointCoord[pointIndex,varIndex,:] = temp
    #          temp[varIndex] += 2.*np.max(self.axisStepSize[varName])
    #          pbMapPointCoord[pointIndex,varIndex+self.nVar,:] = temp
    #          temp[varIndex] -= np.max(self.axisStepSize[varName])
    #      #getting the coordinate ready to be evaluated by the ROM
    #      pbMapPointCoord.shape = (len(self.surfPoint)*(self.nVar*2+1),self.nVar)
    #      tempDict = {}
    #      for varIndex, varName in enumerate([key.replace('<distribution>','') for key in self.axisName]):
    #        tempDict[varName] = pbMapPointCoord.T[varIndex,:]
    #      #acquiring Pb evaluation
    #      pbPoint       = self.ROM.confidence(tempDict)
    #      pbPoint.shape = (len(self.surfPoint),self.nVar*2+1,2)
    #      pbMapPointCoord.shape = (len(self.surfPoint),self.nVar*2+1,self.nVar)
    #      #computing gradient
    #      modGrad   = np.zeros((len(self.surfPoint)))
    #      gradVect  = np.zeros((len(self.surfPoint),self.nVar))
    #      for pointIndex in range(len(self.surfPoint)):
    #        centralCoor = pbMapPointCoord[pointIndex,2*self.nVar,:]
    #        centraPb    = pbPoint[pointIndex,2*self.nVar][0]
    #        sum = 0.0
    #        for varIndex in range(self.nVar):
    #          d1Down     = (centraPb-pbPoint[pointIndex,varIndex][0])/(centralCoor[varIndex]-pbMapPointCoord[pointIndex,varIndex,varIndex])
    #          d1Up       = (pbPoint[pointIndex,varIndex+self.nVar][0]-centraPb)/(pbMapPointCoord[pointIndex,varIndex+self.nVar,varIndex]-centralCoor[varIndex])
    #          if np.abs(d1Up)>np.abs(d1Down): d1Avg = d1Up
    #          else                          : d1Avg = d1Down
    #          gradVect[pointIndex,varIndex] = d1Avg
    #          sum +=d1Avg
    #          modGrad[pointIndex] += d1Avg**2
    #        modGrad[pointIndex] = np.sqrt(modGrad[pointIndex])*np.abs(sum)/sum
    #        #concavityPb[pointIndex] = concavityPb[pointIndex]/float(self.nVar)
    #      for pointIndex, point in enumerate(self.surfPoint):
    #        myStr  = ''
    #        myStr  += '['
    #        for varIndex in range(self.nVar):
    #          myStr += '{:+6.4f}'.format(pbMapPointCoord[pointIndex,2*self.nVar,varIndex])
    #        myStr += '] '+'{:+6.4f}'.format(pbPoint[pointIndex,2*self.nVar,0])+'   '
    #        for varIndex in range(2*self.nVar):
    #          myStr += '['
    #          for varIndex2 in range(self.nVar):
    #            myStr += '{:+6.4f}'.format(pbMapPointCoord[pointIndex,varIndex,varIndex2])+' '
    #          myStr += '] '+'{:+6.4f}'.format(pbPoint[pointIndex,varIndex,0])+'   '
    #        myStr += '   gradient  ['
    #        for varIndex in range(self.nVar):
    #          myStr += '{:+6.4f}'.format(gradVect[pointIndex,varIndex])+'  '
    #        myStr += ']'
    #        myStr += '    Module '+'{:+6.4f}'.format(modGrad[pointIndex])
    #
    #      minIndex = np.argmin(np.abs(modGrad))
    #      pdDist = self.sign*(pbPoint[minIndex,2*self.nVar][0]-0.5-10*self.tolerance)/modGrad[minIndex]
    #      for varIndex, varName in enumerate([key.replace('<distribution>','') for key in self.axisName]):
    #        self.values[varName] = copy.copy(float(pbMapPointCoord[minIndex,2*self.nVar,varIndex]+pdDist*gradVect[minIndex,varIndex]))
    #      gradVect = np.ndarray(self.nVar)
    #      centraPb = pbPoint[minIndex,2*self.nVar]
    #      centralCoor = pbMapPointCoord[minIndex,2*self.nVar,:]
    #      for varIndex in range(self.nVar):
    #        d1Down = (centraPb-pbPoint[minIndex,varIndex])/(centralCoor[varIndex]-pbMapPointCoord[minIndex,varIndex,varIndex])
    #        d1Up   = (pbPoint[minIndex,varIndex+self.nVar]-centraPb)/(pbMapPointCoord[minIndex,varIndex+self.nVar,varIndex]-centralCoor[varIndex])
    #        d1Avg   = (d1Up+d1Down)/2.0
    #        gradVect[varIndex] = d1Avg
    #      gradVect = gradVect*pdDist
    #      gradVect = gradVect+centralCoor
    #      for varIndex, varName in enumerate([key.replace('<distribution>','') for key in self.axisName]):
    #        self.values[varName] = copy.copy(float(gradVect[varIndex]))

  def localFinalizeActualSampling(self,jobObject,model,myInput):
    """generate representation of goal function"""
    pass

#
#
#
#
class MonteCarlo(Sampler):
  """MONTE CARLO Sampler"""
  def __init__(self):
    """
    Default Constructor that will initialize member variables with reasonable
    defaults or empty lists/dictionaries where applicable.
    @ In, None
    @ Out, None
    """
    Sampler.__init__(self)
    self.printTag = 'SAMPLER MONTECARLO'

  def localInputAndChecks(self,xmlNode):
    """
    Class specific xml inputs will be read here and checked for validity.
    @ In, xmlNode: The xml element node that will be checked against the
                   available options specific to this Sampler.
    @ Out, None
    """
    Sampler.readSamplerInit(self,xmlNode)
    if xmlNode.find('samplerInit')!= None:
      if xmlNode.find('samplerInit').find('limit')!= None:
        try              : self.limit = int(xmlNode.find('samplerInit').find('limit').text)
        except ValueError: self.raiseAnError(IOError,'reading the attribute for the sampler '+self.name+' it was not possible to perform the conversion to integer for the attribute limit with value '+xmlNode.attrib['limit'])
      else: self.raiseAnError(IOError,self,'Monte Carlo sampler '+self.name+' needs the limit block (number of samples) in the samplerInit block')
    else: self.raiseAnError(IOError,self,'Monte Carlo sampler '+self.name+' needs the samplerInit block')

  def localInitialize(self):
    """
    Will perform all initialization specific to this Sampler. This will be
    called at the beginning of each Step where this object is used. See base
    class for more details.
    """
    if self.restartData:
      self.counter+=len(self.restartData)
      self.raiseAMessage('Number of points from restart: %i' %self.counter)
      self.raiseAMessage('Number of points needed:       %i' %(self.limit-self.counter))
    #pass #TODO fix the limit based on restartData

  def localGenerateInput(self,model,myInput):
    """
    Will generate an input and associate it with a probability
    (set up self.inputInfo before being sent to the model)
      @ In, model, the model to evaluate
      @ In, myInput, list of original inputs (unused)
      @ Out, None
    """
    # create values dictionary
    for key in self.distDict:
      # check if the key is a comma separated list of strings
      # in this case, the user wants to sample the comma separated variables with the same sampled value => link the value to all comma separated variables

      dim    = self.variables2distributionsMapping[key]['dim']
      totDim = self.variables2distributionsMapping[key]['totDim']
      dist   = self.variables2distributionsMapping[key]['name']

      if totDim == 1:
        for var in self.distributions2variablesMapping[dist]:
          varID  = utils.first(var.keys())
          rvsnum = self.distDict[key].rvs()
          self.inputInfo['SampledVarsPb'][key] = self.distDict[key].pdf(rvsnum)
          for kkey in varID.strip().split(','):
            self.values[kkey] = np.atleast_1d(rvsnum)[0]
      elif totDim > 1:
        if dim == 1:
          rvsnum = self.distDict[key].rvs()
          coordinate = np.atleast_1d(rvsnum).tolist()
          if len(coordinate) < totDim: self.raiseAnError(IOError,"The maximum dimension defined for variables drew the multivariate normal distribution is exceed the dimension used in Distribution (MultivariateNormal) ")
          probabilityValue = self.distDict[key].pdf(coordinate)
          self.inputInfo['SampledVarsPb'][key] = probabilityValue
          for var in self.distributions2variablesMapping[dist]:
            varID  = utils.first(var.keys())
            varDim = var[varID]
            for kkey in varID.strip().split(','):
              self.values[kkey] = np.atleast_1d(rvsnum)[varDim-1]
      else:
        self.raiseAnError(IOError,"Total dimension for given distribution should be >= 1")

    if len(self.inputInfo['SampledVarsPb'].keys()) > 0:
      self.inputInfo['PointProbability'  ] = reduce(mul, self.inputInfo['SampledVarsPb'].values())
      #self.inputInfo['ProbabilityWeight' ] = 1.0 #MC weight is 1/N => weight is one
    self.inputInfo['SamplerType'] = 'MC'

  def _localHandleFailedRuns(self,failedRuns):
    """Specialized method for samplers to handle failed runs.  Defaults to failing runs.
    @ In, failedRuns, list of JobHandler.ExternalRunner objects
    @ Out, None
    """
    if len(failedRuns)>0: self.raiseADebug('  Continuing with reduced-size Monte Carlo sampling.')

#
#
#
#
class Grid(Sampler):
  """
  Samples the model on a given (by input) set of points
  """
  def __init__(self):
    """
    Default Constructor that will initialize member variables with reasonable
    defaults or empty lists/dictionaries where applicable.
    @ In, None
    @ Out, None
    """
    Sampler.__init__(self)
    self.printTag = 'SAMPLER GRID'
    self.axisName             = []    # the name of each axis (variable)
    self.gridInfo             = {}    # {'name of the variable':Type}  --> Type: CDF/Value
    self.externalgGridCoord   = False # boolean attribute. True if the coordinate list has been filled by external source (see factorial sampler)
    self.gridCoordinate       = []    # current grid coordinates
    self.existing             = []    # restart points
    self.gridEntity           = GridEntities.returnInstance('GridEntity',self)

  def localInputAndChecks(self,xmlNode):
    """
    Class specific xml inputs will be read here and checked for validity.
    Specifically, reading and construction of the grid for this Sampler.
    @ In, xmlNode: The xml element node that will be checked against the
                   available options specific to this Sampler.
    @ Out, None
    """
    if 'limit' in xmlNode.attrib.keys(): self.raiseAnError(IOError,'limit is not used in Grid sampler')
    self.limit = 1
    self.gridEntity._readMoreXml(xmlNode,dimensionTags=["variable","Distribution"],messageHandler=self.messageHandler, dimTagsPrefix={"Distribution":"<distribution>"})
    grdInfo = self.gridEntity.returnParameter("gridInfo")
    for axis, value in grdInfo.items(): self.gridInfo[axis] = value[0]
    if len(self.toBeSampled.keys()) != len(grdInfo.keys()): self.raiseAnError(IOError,'inconsistency between number of variables and grid specification')
    self.axisName = list(grdInfo.keys())
    self.axisName.sort()

  def localAddInitParams(self,tempDict):
    """
    Appends a given dictionary with class specific member variables and their
    associated initialized values.
    @ InOut, tempDict: The dictionary where we will add the initialization
                       parameters specific to this Sampler.
    """
    for variable,value in self.gridInfo.items():
      tempDict[variable+' is sampled using a grid in '] = value

  def localAddCurrentSetting(self,tempDict):
    """
    Appends a given dictionary with class specific information regarding the
    current status of the object.
    @ InOut, tempDict: The dictionary where we will add the parameters specific
                       to this Sampler and their associated values.
    """
    for var, value in self.values.items():
      tempDict['coordinate '+var+' has value'] = value

  def localInitialize(self):
    """
    This is used to check if the points and bounds are compatible with the distribution provided.
    It could not have been done earlier since the distribution might not have been initialized first
    """
    self.gridEntity.initialize()
    self.limit = len(self.gridEntity)
    if self.restartData is not None:
      inps = self.restartData.getInpParametersValues()
      self.existing = zip(*list(v for v in inps.values()))

  def localGenerateInput(self,model,myInput):
    """
    Will generate an input and associate it with a probability
      @ In, model, the model to evaluate
      @ In, myInput, list of original inputs (unused)
      @ Out, None
    """
    self.inputInfo['distributionName'] = {} #Used to determine which distribution to change if needed.
    self.inputInfo['distributionType'] = {} #Used to determine which distribution type is used
    weight = 1.0
    found=False
    while not found:
      recastDict = {}
      for i in range(len(self.axisName)):
        varName = self.axisName[i]
        if self.gridInfo[varName]=='CDF':
          if self.distDict[varName].getDimensionality()==1: recastDict[varName] = [self.distDict[varName].ppf]
          else: recastDict[varName] = [self.distDict[varName].inverseMarginalDistribution,[self.variables2distributionsMapping[varName]['dim']-1]]
        elif self.gridInfo[varName]!='value': self.raiseAnError(IOError,self.gridInfo[varName]+' is not know as value keyword for type. Sampler: '+self.name)
      if self.externalgGridCoord: currentIndexes, coordinates = self.gridEntity.returnIteratorIndexesFromIndex(self.gridCoordinate), self.gridEntity.returnCoordinateFromIndex(self.gridCoordinate, True, recastDict)
      else                      : currentIndexes, coordinates = self.gridEntity.returnIteratorIndexes(), self.gridEntity.returnPointAndAdvanceIterator(True,recastDict)
      if coordinates == None: raise utils.NoMoreSamplesNeeded
      coordinatesPlusOne  = self.gridEntity.returnShiftedCoordinate(currentIndexes,dict.fromkeys(self.axisName,1))
      coordinatesMinusOne = self.gridEntity.returnShiftedCoordinate(currentIndexes,dict.fromkeys(self.axisName,-1))
      for i in range(len(self.axisName)):
        varName = self.axisName[i]
        # compute the SampledVarsPb for 1-D distribution
        if ("<distribution>" in varName) or (self.variables2distributionsMapping[varName]['totDim']==1):
          for key in varName.strip().split(','):
            self.inputInfo['distributionName'][key] = self.toBeSampled[varName]
            self.inputInfo['distributionType'][key] = self.distDict[varName].type
            self.values[key] = coordinates[varName]
            self.inputInfo['SampledVarsPb'][key] = self.distDict[varName].pdf(self.values[key])
        # compute the SampledVarsPb for N-D distribution
        else:
            if self.variables2distributionsMapping[varName]['dim']==1:    # to avoid double count;
              distName = self.variables2distributionsMapping[varName]['name']
              NDcoordinate=[0]*len(self.distributions2variablesMapping[distName])
              for var in self.distributions2variablesMapping[distName]:
                variable = utils.first(var.keys())
                position = utils.first(var.values())
                NDcoordinate[position-1] = float(coordinates[variable.strip()])
                for key in variable.strip().split(','):
                  self.inputInfo['distributionName'][key] = self.toBeSampled[variable]
                  self.inputInfo['distributionType'][key] = self.distDict[variable].type
                  self.values[key] = coordinates[variable]
              # Based on the discussion with Diego, we will use the following to compute SampledVarsPb.
              self.inputInfo['SampledVarsPb'][varName] = self.distDict[varName].pdf(NDcoordinate)
        # Compute the ProbabilityWeight
        if ("<distribution>" in varName) or (self.variables2distributionsMapping[varName]['totDim']==1):
          if self.distDict[varName].getDisttype() == 'Discrete':
            weight *= self.distDict[varName].pdf(coordinates[varName])
          else:
            if self.gridInfo[varName]=='CDF':
              if coordinatesPlusOne[varName] != sys.maxsize and coordinatesMinusOne[varName] != -sys.maxsize:
                self.inputInfo['ProbabilityWeight-'+varName.replace(",","-")] = self.distDict[varName].cdf((self.values[key]+self.distDict[varName].ppf(coordinatesPlusOne[varName]))/2.0) - self.distDict[varName].cdf((self.values[key]+self.distDict[varName].ppf(coordinatesMinusOne[varName]))/2.0)
                weight *= self.distDict[varName].cdf((self.values[key]+self.distDict[varName].ppf(coordinatesPlusOne[varName]))/2.0) - self.distDict[varName].cdf((self.values[key]+self.distDict[varName].ppf(coordinatesMinusOne[varName]))/2.0)
              if coordinatesMinusOne[varName] == -sys.maxsize:
                self.inputInfo['ProbabilityWeight-'+varName.replace(",","-")] = self.distDict[varName].cdf((self.values[key]+self.distDict[varName].ppf(coordinatesPlusOne[varName]))/2.0) - self.distDict[varName].cdf((self.values[key]+self.distDict[varName].ppf(0))/2.0)
                weight *= self.distDict[varName].cdf((self.values[key]+self.distDict[varName].ppf(coordinatesPlusOne[varName]))/2.0) - self.distDict[varName].cdf((self.values[key]+self.distDict[varName].ppf(0))/2.0)
              if coordinatesPlusOne[varName] == sys.maxsize:
                self.inputInfo['ProbabilityWeight-'+varName.replace(",","-")] = self.distDict[varName].cdf((self.values[key]+self.distDict[varName].ppf(1))/2.0) - self.distDict[varName].cdf((self.values[key]+self.distDict[varName].ppf(coordinatesMinusOne[varName]))/2.0)
                weight *= self.distDict[varName].cdf((self.values[key]+self.distDict[varName].ppf(1))/2.0) - self.distDict[varName].cdf((self.values[key]+self.distDict[varName].ppf(coordinatesMinusOne[varName]))/2.0)
            else:   # Value
              if coordinatesPlusOne[varName] != sys.maxsize and coordinatesMinusOne[varName] != -sys.maxsize:
                weight *= self.distDict[varName].cdf((self.values[key]+coordinatesPlusOne[varName])/2.0) -self.distDict[varName].cdf((self.values[key]+coordinatesMinusOne[varName])/2.0)
                self.inputInfo['ProbabilityWeight-'+varName.replace(",","-")] = self.distDict[varName].cdf((self.values[key]+coordinatesPlusOne[varName])/2.0) -self.distDict[varName].cdf((self.values[key]+coordinatesMinusOne[varName])/2.0)
              if coordinatesMinusOne[varName] == -sys.maxsize:
                weight *= self.distDict[varName].cdf((self.values[key]+coordinatesPlusOne[varName])/2.0) -self.distDict[varName].cdf((self.values[key]+self.distDict[varName].lowerBound)/2.0)
                self.inputInfo['ProbabilityWeight-'+varName.replace(",","-")] = self.distDict[varName].cdf((self.values[key]+coordinatesPlusOne[varName])/2.0) -self.distDict[varName].cdf((self.values[key]+self.distDict[varName].lowerBound)/2.0)
              if coordinatesPlusOne[varName] == sys.maxsize:
                weight *= self.distDict[varName].cdf((self.values[key]+self.distDict[varName].upperBound)/2.0) -self.distDict[varName].cdf((self.values[key]+coordinatesMinusOne[varName])/2.0)
                self.inputInfo['ProbabilityWeight-'+varName.replace(",","-")] = self.distDict[varName].cdf((self.values[key]+self.distDict[varName].upperBound)/2.0) -self.distDict[varName].cdf((self.values[key]+coordinatesMinusOne[varName])/2.0)
        # ND variable
        else:
          if self.variables2distributionsMapping[varName]['dim']==1:    # to avoid double count of weight for ND distribution; I need to count only one variable instaed of N
            distName = self.variables2distributionsMapping[varName]['name']
            NDcoordinate=np.zeros(len(self.distributions2variablesMapping[distName]))
            dxs=np.zeros(len(self.distributions2variablesMapping[distName]))
            for var in self.distributions2variablesMapping[distName]:
              variable = utils.first(var.keys()).strip()
              position = utils.first(var.values())
              NDcoordinate[position-1] = coordinates[variable.strip()]
              if self.gridInfo[variable]=='CDF':
                if coordinatesPlusOne[variable] != sys.maxsize and coordinatesMinusOne[variable] != -sys.maxsize:
                  dxs[position-1] = (self.distDict[variable].inverseMarginalDistribution(coordinatesPlusOne[variable],self.variables2distributionsMapping[variable]['dim']-1)
                      - self.distDict[variable].inverseMarginalDistribution(coordinatesMinusOne[variable],self.variables2distributionsMapping[variable]['dim']-1))/2.0
                if coordinatesMinusOne[variable] == -sys.maxsize:
                  dxs[position-1] = self.distDict[variable].inverseMarginalDistribution(coordinatesPlusOne[variable],self.variables2distributionsMapping[variable]['dim']-1) - coordinates[variable.strip()]
                if coordinatesPlusOne[variable] == sys.maxsize:
                  dxs[position-1] = coordinates[variable.strip()] - self.distDict[variable].inverseMarginalDistribution(coordinatesMinusOne[variable],self.variables2distributionsMapping[variable]['dim']-1)
              else:
                if coordinatesPlusOne[variable] != sys.maxsize and coordinatesMinusOne[variable] != -sys.maxsize:
                  dxs[position-1] = (coordinatesPlusOne[variable] - coordinatesMinusOne[variable])/2.0
                if coordinatesMinusOne[variable] == -sys.maxsize:
                  dxs[position-1] = coordinatesPlusOne[variable] - coordinates[variable.strip()]
                if coordinatesPlusOne[variable] == sys.maxsize:
                  dxs[position-1] = coordinates[variable.strip()] - coordinatesMinusOne[variable]
            self.inputInfo['ProbabilityWeight-'+varName.replace(",","!")] = self.distDict[varName].cellIntegral(NDcoordinate,dxs)
            weight *= self.distDict[varName].cellIntegral(NDcoordinate,dxs)
      newpoint = tuple(self.values[key] for key in self.values.keys())
      if newpoint not in self.existing:
        found=True
        self.raiseADebug('New point found: '+str(newpoint))
      else:
        self.counter+=1
        if self.counter>=self.limit: raise utils.NoMoreSamplesNeeded
        self.raiseADebug('Existing point: '+str(newpoint))
      self.inputInfo['PointProbability' ] = reduce(mul, self.inputInfo['SampledVarsPb'].values())
      self.inputInfo['ProbabilityWeight'] = copy.deepcopy(weight)
      self.inputInfo['SamplerType'] = 'Grid'
#
#
#
#
class Stratified(Grid):
  """
  Stratified sampler, also known as Latin Hypercube Sampling (LHS). Currently no
  special filling methods are implemented
  """
  def __init__(self):
    """
    Default Constructor that will initialize member variables with reasonable
    defaults or empty lists/dictionaries where applicable.
    @ In, None
    @ Out, None
    """
    Grid.__init__(self)
    self.sampledCoordinate    = [] # a list of list for i=0,..,limit a list of the coordinate to be used this is needed for the LHS
    self.printTag = 'SAMPLER Stratified'
    self.globalGrid          = {}    # Dictionary for the globalGrid. These grids are used only for Stratified for ND distributions.

  def localInputAndChecks(self,xmlNode):
    """
    Class specific xml inputs will be read here and checked for validity.
    @ In, xmlNode: The xml element node that will be checked against the
                   available options specific to this Sampler.
    @ Out, None
    """
    Sampler.readSamplerInit(self,xmlNode)
    Grid.localInputAndChecks(self,xmlNode)
    pointByVar  = [len(self.gridEntity.returnParameter("gridInfo")[variable][2]) for variable in self.gridInfo.keys()]
    if len(set(pointByVar))!=1: self.raiseAnError(IOError,'the latin Hyper Cube requires the same number of point in each dimension')
    self.pointByVar         = pointByVar[0]
    self.inputInfo['upper'] = {}
    self.inputInfo['lower'] = {}

  def localInitialize(self):
    """
    the local initialize is used to generate test the box being within the
    distribution upper/lower bound and filling mapping of the hyper cube.
    @ In, None
    @ Out, None
    """
    Grid.localInitialize(self)
    self.limit = (self.pointByVar-1)
    # For the multivariate normal distribtuion, if the user generates the grids on the transformed space, the user needs to provide the grid for each variables, no globalGrid is needed
    if self.variablesTransformationDict:
      tempFillingCheck = [[None]*(self.pointByVar-1)]*len(self.gridEntity.returnParameter("dimensionNames")) #for all variables
      self.sampledCoordinate = [[None]*len(self.axisName)]*(self.pointByVar-1)
      for i in range(len(tempFillingCheck)): tempFillingCheck[i]  = Distributions.randomPermutation(list(range(self.pointByVar-1)),self) #pick a random interval sequence
      mappingIdVarName = {}
      for cnt, varName in enumerate(self.axisName):
        mappingIdVarName[varName] = cnt
    # For the multivariate normal, if the user wants to generate the grids based on joint distribution, the user needs to provide the globalGrid for all corresponding variables
    else:
      globGridsCount = {}
      dimInfo = self.gridEntity.returnParameter("dimInfo")
      for val in dimInfo.values():
        if val[-1] is not None and val[-1] not in globGridsCount.keys(): globGridsCount[val[-1]] = 0
        globGridsCount[val[-1]] += 1
      diff = -sum(globGridsCount.values())+len(globGridsCount.keys())
      tempFillingCheck = [[None]*(self.pointByVar-1)]*(len(self.gridEntity.returnParameter("dimensionNames"))+diff) #for all variables
      self.sampledCoordinate = [[None]*len(self.axisName)]*(self.pointByVar-1)
      for i in range(len(tempFillingCheck)): tempFillingCheck[i]  = Distributions.randomPermutation(list(range(self.pointByVar-1)),self) #pick a random interval sequence
      cnt = 0
      mappingIdVarName = {}
      for varName in self.axisName:
        if varName not in dimInfo.keys(): mappingIdVarName[varName] = cnt
        else:
          for addKey,value in dimInfo.items():
            if value[1] == dimInfo[varName][1] and addKey not in mappingIdVarName.keys(): mappingIdVarName[addKey] = cnt
        if len(mappingIdVarName.keys()) == len(self.axisName): break
        cnt +=1

    for nPoint in range(self.pointByVar-1): self.sampledCoordinate[nPoint]= [tempFillingCheck[mappingIdVarName[varName]][nPoint] for varName in self.axisName]
    if self.restartData:
      self.counter+=len(self.restartData)
      self.raiseAMessage('Number of points from restart: %i' %self.counter)
      self.raiseAMessage('Number of points needed:       %i' %(self.limit-self.counter))

  def localGenerateInput(self,model,myInput):
    """
    Will generate an input and associate it with a probability
      @ In, model, the model to evaluate
      @ In, myInput, list of original inputs (unused)
      @ Out, None
    """
    varCount = 0
    self.inputInfo['distributionName'] = {} #Used to determine which distribution to change if needed.
    self.inputInfo['distributionType'] = {} #Used to determine which distribution type is used
    weight = 1.0
    for varName in self.axisName:
      # new implementation for ND LHS
      if not "<distribution>" in varName:
        if self.variables2distributionsMapping[varName]['totDim']>1 and self.variables2distributionsMapping[varName]['dim'] == 1:    # to avoid double count of weight for ND distribution; I need to count only one variable instaed of N
          if self.variablesTransformationDict:
            distName = self.variables2distributionsMapping[varName]['name']
            for distVarName in self.distributions2variablesMapping[distName]:
              for kkey in utils.first(distVarName.keys()).strip().split(','):
                self.inputInfo['distributionName'][kkey] = self.toBeSampled[varName]
                self.inputInfo['distributionType'][kkey] = self.distDict[varName].type
            NDcoordinate = np.zeros(len(self.distributions2variablesMapping[distName]))
            dxs = np.zeros(len(self.distributions2variablesMapping[distName]))
            centerCoordinate = np.zeros(len(self.distributions2variablesMapping[distName]))
            for var in self.distributions2variablesMapping[distName]:
              # if the varName is a comma separated list of strings the user wants to sample the comma separated variables with the same sampled value => link the value to all comma separated variables
              variable = utils.first(var.keys()).strip()
              position = utils.first(var.values())
              upper = self.gridEntity.returnShiftedCoordinate(self.gridEntity.returnIteratorIndexes(),{variable:self.sampledCoordinate[self.counter-1][varCount]+1})[variable]
              lower = self.gridEntity.returnShiftedCoordinate(self.gridEntity.returnIteratorIndexes(),{variable:self.sampledCoordinate[self.counter-1][varCount]})[variable]
              varCount += 1
              if self.gridInfo[variable] == 'CDF':
                coordinate = lower + (upper-lower)*Distributions.random()
                NDcoordinate[position-1] = self.distDict[variable].inverseMarginalDistribution(coordinate,variable)
                dxs[position-1] = self.distDict[variable].inverseMarginalDistribution(max(upper,lower),variable)-self.distDict[variable].inverseMarginalDistribution(min(upper,lower),variable)
                centerCoordinate[position-1] = (self.distDict[variable].inverseMarginalDistribution(upper,variable)+self.distDict[variable].inverseMarginalDistribution(lower,variable))/2.0
                for kkey in variable.strip().split(','):
                  self.values[kkey] = NDcoordinate[position-1]
                  self.inputInfo['upper'][kkey] = self.distDict[variable].inverseMarginalDistribution(max(upper,lower),variable)
                  self.inputInfo['lower'][kkey] = self.distDict[variable].inverseMarginalDistribution(min(upper,lower),variable)
              elif self.gridInfo[variable] == 'value':
                dxs[position-1] = max(upper,lower) - min(upper,lower)
                centerCoordinate[position-1] = (upper + lower)/2.0
                coordinateCdf = self.distDict[variable].marginalCdf(lower) + (self.distDict[variable].marginalCdf(upper) - self.distDict[variable].marginalCdf(lower))*Distributions.random()
                coordinate = self.distDict[variable].inverseMarginalDistribution(coordinateCdf,variable)
                NDcoordinate[position-1] = coordinate
                for kkey in variable.strip().split(','):
                  self.values[kkey] = coordinate
                  self.inputInfo['upper'][kkey] = max(upper,lower)
                  self.inputInfo['lower'][kkey] = min(upper,lower)
            self.inputInfo['ProbabilityWeight-'+varName.replace(",","!")] = self.distDict[varName].cellIntegral(centerCoordinate,dxs)
            weight *= self.inputInfo['ProbabilityWeight-'+varName.replace(",","!")]
            self.inputInfo['SampledVarsPb'][varName] = self.distDict[varName].pdf(NDcoordinate)
          else:
            if self.gridInfo[varName] == 'CDF':
              upper = self.gridEntity.returnShiftedCoordinate(self.gridEntity.returnIteratorIndexes(),{varName:self.sampledCoordinate[self.counter-1][varCount]+1})[varName]
              lower = self.gridEntity.returnShiftedCoordinate(self.gridEntity.returnIteratorIndexes(),{varName:self.sampledCoordinate[self.counter-1][varCount]})[varName]
              varCount += 1
              coordinate = lower + (upper-lower)*Distributions.random()
              gridCoordinate, distName =  self.distDict[varName].ppf(coordinate), self.variables2distributionsMapping[varName]['name']
              for distVarName in self.distributions2variablesMapping[distName]:
                for kkey in utils.first(distVarName.keys()).strip().split(','):
                  self.inputInfo['distributionName'][kkey], self.inputInfo['distributionType'][kkey], self.values[kkey] = self.toBeSampled[varName], self.distDict[varName].type, np.atleast_1d(gridCoordinate)[distVarName.values()[0]-1]
              # coordinate stores the cdf values, we need to compute the pdf for SampledVarsPb
              self.inputInfo['SampledVarsPb'][varName] = self.distDict[varName].pdf(np.atleast_1d(gridCoordinate).tolist())
              weight *= max(upper,lower) - min(upper,lower)
              self.inputInfo['ProbabilityWeight-'+varName.replace(",","!")] = max(upper,lower) - min(upper,lower)
            else: self.raiseAnError(IOError,"Since the globalGrid is defined, the Stratified Sampler is only working when the sampling is performed on a grid on a CDF. However, the user specifies the grid on " + self.gridInfo[varName])
      if ("<distribution>" in varName) or self.variables2distributionsMapping[varName]['totDim']==1:   # 1D variable
        # if the varName is a comma separated list of strings the user wants to sample the comma separated variables with the same sampled value => link the value to all comma separated variables
        upper = self.gridEntity.returnShiftedCoordinate(self.gridEntity.returnIteratorIndexes(),{varName:self.sampledCoordinate[self.counter-1][varCount]+1})[varName]
        lower = self.gridEntity.returnShiftedCoordinate(self.gridEntity.returnIteratorIndexes(),{varName:self.sampledCoordinate[self.counter-1][varCount]})[varName]
        varCount += 1
        if self.gridInfo[varName] =='CDF':
          coordinate = lower + (upper-lower)*Distributions.random()
          ppfValue = self.distDict[varName].ppf(coordinate)
          ppfLower = self.distDict[varName].ppf(min(upper,lower))
          ppfUpper = self.distDict[varName].ppf(max(upper,lower))
          weight *= self.distDict[varName].cdf(ppfUpper) - self.distDict[varName].cdf(ppfLower)
          self.inputInfo['ProbabilityWeight-'+varName.replace(",","-")] = self.distDict[varName].cdf(ppfUpper) - self.distDict[varName].cdf(ppfLower)
          self.inputInfo['SampledVarsPb'][varName]  = self.distDict[varName].pdf(ppfValue)
        elif self.gridInfo[varName] == 'value':
          coordinateCdf = self.distDict[varName].cdf(min(upper,lower)) + (self.distDict[varName].cdf(max(upper,lower))-self.distDict[varName].cdf(min(upper,lower)))*Distributions.random()
          if coordinateCdf == 0.0: self.raiseAWarning(IOError,"The grid lower bound and upper bound in value will generate ZERO cdf value!!!")
          coordinate = self.distDict[varName].ppf(coordinateCdf)
          weight *= self.distDict[varName].cdf(max(upper,lower)) - self.distDict[varName].cdf(min(upper,lower))
          self.inputInfo['ProbabilityWeight-'+varName.replace(",","-")] = self.distDict[varName].cdf(max(upper,lower)) - self.distDict[varName].cdf(min(upper,lower))
          self.inputInfo['SampledVarsPb'][varName] = self.distDict[varName].pdf(coordinate)
        for kkey in varName.strip().split(','):
          self.inputInfo['distributionName'][kkey] = self.toBeSampled[varName]
          self.inputInfo['distributionType'][kkey] = self.distDict[varName].type
          if self.gridInfo[varName] =='CDF':
            self.values[kkey] = ppfValue
            self.inputInfo['upper'][kkey] = ppfUpper
            self.inputInfo['lower'][kkey] = ppfLower
          elif self.gridInfo[varName] =='value':
            self.values[kkey] = coordinate
            self.inputInfo['upper'][kkey] = max(upper,lower)
            self.inputInfo['lower'][kkey] = min(upper,lower)

    self.inputInfo['PointProbability'] = reduce(mul, self.inputInfo['SampledVarsPb'].values())
    self.inputInfo['ProbabilityWeight' ] = weight
    self.inputInfo['SamplerType'] = 'Stratified'
#
#
#
#
class DynamicEventTree(Grid):
  """
  DYNAMIC EVENT TREE Sampler (DET)
  """
  def __init__(self):
    """
    Default Constructor that will initialize member variables with reasonable
    defaults or empty lists/dictionaries where applicable.
    @ In, None
    @ Out, None
    """
    Grid.__init__(self)
    # Working directory (Path of the directory in which all the outputs,etc. are stored)
    self.workingDir                        = ""
    # (optional) if not present, the sampler will not change the relative keyword in the input file
    self.maxSimulTime                      = None
    # print the xml tree representation of the dynamic event tree calculation
    # see variable 'self.TreeInfo'
    self.printEndXmlSummary                = False
    # Dictionary of the probability bins for each distribution that have been
    #  inputted by the user ('distName':[Pb_Threshold_1, Pb_Threshold_2, ..., Pb_Threshold_n])
    self.branchProbabilities               = {}
    # Dictionary of the Values' bins for each distribution that have been
    #  inputted by the user ('distName':[Pb_Threshold_1, Pb_Threshold_2, ..., Pb_Threshold_n])
    # these are the invCDFs of the PBs inputted in branchProbabilities (if ProbabilityThresholds have been inputted)
    self.branchValues                      = {}
    # List of Dictionaries of the last probability bin level (position in the array) reached for each distribution ('distName':IntegerValue)
    # This container is a working dictionary. The branchedLevels are stored in the xml tree "self.TreeInfo" since they must track
    # the evolution of the dynamic event tree
    self.branchedLevel                     = []
    # Counter for the branch needs to be run after a calculation branched (it is a working variable)
    self.branchCountOnLevel                = 0
    # Dictionary tha contains the actual branching info
    # (i.e. distribution that triggered, values of the variables that need to be changed, etc)
    self.actualBranchInfo                  = {}
    # Parent Branch end time (It's a working variable used to set up the new branches need to be run.
    #   The new branches' start time will be the end time of the parent branch )
    self.actualEndTime                     = 0.0
    # Parent Branch end time step (It's a working variable used to set up the new branches need to be run.
    #  The end time step is used to construct the filename of the restart files needed for restart the new branch calculations)
    self.actualEndTs                       = 0
    # Xml tree object. It stored all the info regarding the DET. It is in continue evolution during a DET calculation
    self.TreeInfo                          = None
    # List of Dictionaries. It is a working variable used to store the information needed to create branches from a Parent Branch
    self.endInfo                           = []
    # Queue system. The inputs are waiting to be run are stored in this queue dictionary
    self.RunQueue                          = {}
    # identifiers of the inputs in queue (name of the history... for example DET_1,1,1)
    self.RunQueue['identifiers']           = []
    # Corresponding inputs
    self.RunQueue['queue']                 = []
    # mapping from jobID to rootname in TreeInfo {jobID:rootName}
    self.rootToJob                         = {}
    # dictionary of Hybrid Samplers available
    self.hybridSamplersAvail               = {'MonteCarlo':MonteCarlo,'Stratified':Stratified,'Grid':Grid}
    # dictionary of inputted hybridsamplers need to be applied
    self.hybridStrategyToApply             = {}
    # total number of hybridsampler samples (combination of all different hybridsampler strategy)
    self.hybridNumberSamplers              = 0
    # List of variables that represent the aleatory space
    self.standardDETvariables              = []
    # Dictionary of variables that represent the epistemic space (hybrid det). Format => {'epistemicVarName':{'HybridTree name':value}}
    self.epistemicVariables                = {}

  def _localWhatDoINeed(self):
    """
    This method is a local mirror of the general whatDoINeed method.
    It is implmented here because this Sampler requests special objects
    @ In , None, None
    @ Out, needDict, list of objects needed
    """
    needDict = Sampler._localWhatDoINeed(self)
    for hybridsampler in self.hybridStrategyToApply.values():
      preneedDict = hybridsampler.whatDoINeed()
      for key,value in preneedDict.items():
        if key not in needDict.keys(): needDict[key] = []
        needDict[key] = needDict[key] + value
    return needDict

  def localStillReady(self, ready): #,lastOutput=None
    """
    Function that inquires if there is at least an input the in the queue that
    needs to be run
    @ InOut, ready, boolean specifying whether the sampler is ready
    """
    self._endJobRunnable = max((len(self.RunQueue['queue']),1))
    if(len(self.RunQueue['queue']) != 0 or self.counter == 0): ready = True
    else:
      if self.printEndXmlSummary:
        myFile = open(os.path.join(self.workingDir,self.name + "_outputSummary.xml"),'w')
        for treeNode in self.TreeInfo.values(): treeNode.writeNodeTree(myFile)
        myFile.close()
      ready = False
    return ready

  def _retrieveParentNode(self,idj):
    """
    Grants access to the parent node of a particular job
    @ In, idj, the identifier of a job object
    @ Out, the parent node of the job linked to idj
    """
    if(idj == self.TreeInfo[self.rootToJob[idj]].getrootnode().name): parentNode = self.TreeInfo[self.rootToJob[idj]].getrootnode()
    else: parentNode = list(self.TreeInfo[self.rootToJob[idj]].getrootnode().iter(idj))[0]
    return parentNode

  def localFinalizeActualSampling(self,jobObject,model,myInput,genRunQueue=True):
    """
    General function (available to all samplers) that finalize the sampling
    calculation just ended. In this case (DET), The function reads the
    information from the ended calculation, updates the working variables, and
    creates the new inputs for the next branches
    @ In, jobObject: JobHandler Instance of the job (run) just finished
    @ In, model        : Model Instance... It may be a Code Instance, ROM, etc.
    @ In, myInput      : List of the original input files
    @ In, genRunQueue  : bool, generated Running queue at the end of the
                         finalization?
    @ Out, None
    """
    self.workingDir = model.workingDir

    # returnBranchInfo = self.__readBranchInfo(jobObject.output)
    # Get the parent element tree (xml object) to retrieve the information needed to create the new inputs
    parentNode = self._retrieveParentNode(jobObject.identifier)
    # set runEnded and running to true and false respectively
    parentNode.add('runEnded',True)
    parentNode.add('running',False)
    parentNode.add('endTime',self.actualEndTime)
    # Read the branch info from the parent calculation (just ended calculation)
    # This function stores the information in the dictionary 'self.actualBranchInfo'
    # If no branch info, this history is concluded => return
    if not self.__readBranchInfo(jobObject.output):
      parentNode.add('completedHistory', True)
      return False
    # Collect the branch info in a multi-level dictionary
    endInfo = {'endTime':self.actualEndTime,'endTimeStep':self.actualEndTs,'branchDist':list(self.actualBranchInfo.keys())[0]}
    endInfo['branchChangedParams'] = self.actualBranchInfo[endInfo['branchDist']]
    parentNode.add('actualEndTimeStep',self.actualEndTs)
    # # Get the parent element tree (xml object) to retrieve the information needed to create the new inputs
    # if(jobObject.identifier == self.TreeInfo[self.rootToJob[jobObject.identifier]].getrootnode().name): endInfo['parentNode'] = self.TreeInfo[self.rootToJob[jobObject.identifier]].getrootnode()
    # else: endInfo['parentNode'] = list(self.TreeInfo[self.rootToJob[jobObject.identifier]].getrootnode().iter(jobObject.identifier))[0]
    endInfo['parentNode'] = parentNode
    # get the branchedLevel dictionary
    branchedLevel = {}
    for distk, distpb in zip(endInfo['parentNode'].get('initiatorDistribution'),endInfo['parentNode'].get('PbThreshold')): branchedLevel[distk] = utils.index(self.branchProbabilities[distk],distpb)
    if not branchedLevel: self.raiseAnError(RuntimeError,'branchedLevel of node '+jobObject.identifier+'not found!')
    # Loop of the parameters that have been changed after a trigger gets activated
    for key in endInfo['branchChangedParams']:
      endInfo['n_branches'] = 1 + int(len(endInfo['branchChangedParams'][key]['actualValue']))
      if(len(endInfo['branchChangedParams'][key]['actualValue']) > 1):
        #  Multi-Branch mode => the resulting branches from this parent calculation (just ended)
        # will be more then 2
        # unchangedPb = probability (not conditional probability yet) that the event does not occur
        unchangedPb = 0.0
        try:
          # changed_pb = probability (not conditional probability yet) that the event A occurs and the final state is 'alpha' """
          for pb in xrange(len(endInfo['branchChangedParams'][key]['associatedProbability'])): unchangedPb = unchangedPb + endInfo['branchChangedParams'][key]['associatedProbability'][pb]
        except KeyError: pass
        if(unchangedPb <= 1): endInfo['branchChangedParams'][key]['unchangedPb'] = 1.0-unchangedPb
      else:
        # Two-Way mode => the resulting branches from this parent calculation (just ended) = 2
        if branchedLevel[endInfo['branchDist']] > len(self.branchProbabilities[endInfo['branchDist']])-1: pb = 1.0
        else: pb = self.branchProbabilities[endInfo['branchDist']][branchedLevel[endInfo['branchDist']]]
        endInfo['branchChangedParams'][key]['unchangedPb'] = 1.0 - pb
        endInfo['branchChangedParams'][key]['associatedProbability'] = [pb]

    self.branchCountOnLevel = 0
    # # set runEnded and running to true and false respectively
    # endInfo['parentNode'].add('runEnded',True)
    # endInfo['parentNode'].add('running',False)
    # endInfo['parentNode'].add('endTime',self.actualEndTime)
    # The branchedLevel counter is updated
    if branchedLevel[endInfo['branchDist']] < len(self.branchProbabilities[endInfo['branchDist']]): branchedLevel[endInfo['branchDist']] += 1
    # Append the parent branchedLevel (updated for the new branch/es) in the list tha contains them
    # (it is needed in order to avoid overlapping among info coming from different parent calculations)
    # When this info is used, they are popped out
    self.branchedLevel.append(branchedLevel)
    # Append the parent end info in the list tha contains them
    # (it is needed in order to avoid overlapping among info coming from different parent calculations)
    # When this info is used, they are popped out
    self.endInfo.append(endInfo)
    # Compute conditional probability
    self.computeConditionalProbability()
    # Create the inputs and put them in the runQueue dictionary (if genRunQueue is true)
    if genRunQueue: self._createRunningQueue(model,myInput)

    return True

  def computeConditionalProbability(self,index=None):
    """
    Function to compute Conditional probability of the branches that are going to be run.
    The conditional probabilities are stored in the self.endInfo object
    @ In, index: position in the self.endInfo list (optional). Default = 0
    @ Out, None
    """
    if not index: index = len(self.endInfo)-1
    # parentCondPb = associated conditional probability of the Parent branch
    #parentCondPb = 0.0
    try:
      parentCondPb = self.endInfo[index]['parentNode'].get('conditionalPbr')
      if not parentCondPb: parentCondPb = 1.0
    except KeyError: parentCondPb = 1.0
    # for all the branches the conditional pb is computed
    # unchangedConditionalPb = Conditional Probability of the branches in which the event has not occurred
    # changedConditionalPb   = Conditional Probability of the branches in which the event has occurred
    for key in self.endInfo[index]['branchChangedParams']:
      #try:
      self.endInfo[index]['branchChangedParams'][key]['changedConditionalPb'] = []
      self.endInfo[index]['branchChangedParams'][key]['unchangedConditionalPb'] = parentCondPb*float(self.endInfo[index]['branchChangedParams'][key]['unchangedPb'])
      for pb in range(len(self.endInfo[index]['branchChangedParams'][key]['associatedProbability'])): self.endInfo[index]['branchChangedParams'][key]['changedConditionalPb'].append(parentCondPb*float(self.endInfo[index]['branchChangedParams'][key]['associatedProbability'][pb]))
      #except? pass
    return

  def __readBranchInfo(self,outBase=None):
    """
    Function to read the Branching info that comes from a Model
    The branching info (for example, distribution that triggered, parameters must be changed, etc)
    are supposed to be in a xml format
    @ In, outBase: is the output root that, if present, is used to construct the file name the function is going
                    to try reading.
    @ Out, boolean: true if the info are present (a set of new branches need to be run), false if the actual parent calculation reached an end point
    """
    # Remove all the elements from the info container
    del self.actualBranchInfo
    branchPresent = False
    self.actualBranchInfo = {}
    # Construct the file name adding the outBase root if present
    if outBase: filename = outBase + "_actual_branch_info.xml"
    else: filename = "actual_branch_info.xml"
    if not os.path.isabs(filename): filename = os.path.join(self.workingDir,filename)
    if not os.path.exists(filename):
      self.raiseADebug('branch info file ' + os.path.basename(filename) +' has not been found. => No Branching.')
      return branchPresent
    # Parse the file and create the xml element tree object
    #try:
    branchInfoTree = ET.parse(filename)
    self.raiseADebug('Done parsing '+filename)
    root = branchInfoTree.getroot()
    # Check if endTime and endTimeStep (time step)  are present... In case store them in the relative working vars
    #try: #Branch info written out by program, so should always exist.
    self.actualEndTime = float(root.attrib['end_time'])
    self.actualEndTs   = int(root.attrib['end_ts'])
    #except? pass
    # Store the information in a dictionary that has as keywords the distributions that triggered
    for node in root:
      if node.tag == "Distribution_trigger":
        distName = node.attrib['name'].strip()
        self.actualBranchInfo[distName] = {}
        for child in node:
          self.actualBranchInfo[distName][child.text.strip()] = {'varType':child.attrib['type'].strip(),'actualValue':child.attrib['actual_value'].strip().split(),'oldValue':child.attrib['old_value'].strip()}
          if 'probability' in child.attrib:
            asPb = child.attrib['probability'].strip().split()
            self.actualBranchInfo[distName][child.text.strip()]['associatedProbability'] = []
            #self.actualBranchInfo[distName][child.text.strip()]['associatedProbability'].append(float(asPb))
            for index in range(len(asPb)): self.actualBranchInfo[distName][child.text.strip()]['associatedProbability'].append(float(asPb[index]))
      # we exit the loop here, because only one trigger at the time can be handled  right now
      break
    # remove the file
    os.remove(filename)
    branchPresent = True
    return branchPresent

  def _createRunningQueueBeginOne(self,rootTree,branchedLevel, model,myInput):
    """
    Method to generate the running internal queue for one point in the epistemic
    space. It generates the initial information to instantiate the root of a
    Deterministic Dynamic Event Tree.
    @ In, rootTree, TreeStructure object, the rootTree of the single coordinate in
          the epistemic space.
    @ In, branchedLevel, dict, dictionary of the levels reached by the rootTree
          mapped in the internal grid dictionary (self.branchProbabilities)
    @ In, model, Models object, the model that is used to explore the input space
          (e.g. a code, like RELAP-7)
    @ In, myInput, list, list of inputs for the Models object (passed through the
          Steps XML block)
    @ Out, None
    """
    precSampled = rootTree.getrootnode().get('hybridsamplerCoordinate')
    rootnode    =  rootTree.getrootnode()
    rname       = rootnode.name
    rootnode.add('completedHistory', False)
    # Fill th values dictionary in
    if precSampled: self.inputInfo['hybridsamplerCoordinate'  ] = copy.deepcopy(precSampled)
    self.inputInfo['prefix'                    ] = rname.encode()
    self.inputInfo['initiatorDistribution'     ] = []
    self.inputInfo['PbThreshold'               ] = []
    self.inputInfo['ValueThreshold'            ] = []
    self.inputInfo['branchChangedParam'        ] = [b'None']
    self.inputInfo['branchChangedParamValue'   ] = [b'None']
    self.inputInfo['startTime'                 ] = -sys.float_info.max
    self.inputInfo['endTimeStep'               ] = 0
    self.inputInfo['parentID'                  ] = 'root'
    self.inputInfo['conditionalPb'             ] = [1.0]
    self.inputInfo['conditionalPbr'            ] = 1.0
    for key in self.branchProbabilities.keys():self.inputInfo['initiatorDistribution'].append(key.encode())
    for key in self.branchProbabilities.keys():self.inputInfo['PbThreshold'].append(self.branchProbabilities[key][branchedLevel[key]])
    for key in self.branchProbabilities.keys():self.inputInfo['ValueThreshold'].append(self.branchValues[key][branchedLevel[key]])
    for varname in self.standardDETvariables:
      self.inputInfo['SampledVars'  ][varname] = self.branchValues[self.toBeSampled[varname]][branchedLevel[self.toBeSampled[varname]]]
      self.inputInfo['SampledVarsPb'][varname] = self.branchProbabilities[self.toBeSampled[varname]][branchedLevel[self.toBeSampled[varname]]]
    if precSampled:
      for precSample in precSampled:
        self.inputInfo['SampledVars'  ].update(precSample['SampledVars'])
        self.inputInfo['SampledVarsPb'].update(precSample['SampledVarsPb'])
    self.inputInfo['PointProbability' ] = reduce(mul, self.inputInfo['SampledVarsPb'].values())
    self.inputInfo['ProbabilityWeight'] = self.inputInfo['PointProbability' ]

    if(self.maxSimulTime): self.inputInfo['endTime'] = self.maxSimulTime
    # Call the model function "createNewInput" with the "values" dictionary just filled.
    # Add the new input path into the RunQueue system
    newInputs = model.createNewInput(myInput,self.type,**self.inputInfo)
    for key,value in self.inputInfo.items(): rootnode.add(key,value)
    self.RunQueue['queue'].append(newInputs)
    self.RunQueue['identifiers'].append(self.inputInfo['prefix'].encode())
    self.rootToJob[self.inputInfo['prefix']] = rname
    del newInputs
    self.counter += 1

  def _createRunningQueueBegin(self,model,myInput):
    """
    Method to generate the running internal queue for all the points in
    the epistemic space. It generates the initial information to
    instantiate the roots of all the N-D coordinates to construct multiple
    Deterministic Dynamic Event Trees.
    @ In, model, Models object, the model that is used to explore the input
          space (e.g. a code, like RELAP-7)
    @ In, myInput, list, list of inputs for the Models object (passed through
          the Steps XML block)
    @ Out, None
    """
    # We construct the input for the first DET branch calculation'
    # Increase the counter
    # The root name of the xml element tree is the starting name for all the branches
    # (this root name = the user defined sampler name)
    # Get the initial branchedLevel dictionary (=> the list gets empty)
    branchedLevel = self.branchedLevel.pop(0)
    for rootTree in self.TreeInfo.values(): self._createRunningQueueBeginOne(rootTree,branchedLevel, model,myInput)
    return

  def _createRunningQueueBranch(self,model,myInput,forceEvent=False):
    """ Method to generate the running internal queue right after a branch occurred
    It generates the the information to insatiate the branches' continuation of the Deterministic Dynamic Event Tree
    @ In, model, Models object, the model that is used to explore the input space (e.g. a code, like RELAP-7)
    @ In, myInput, list, list of inputs for the Models object (passed through the Steps XML block)
    @ In, forceEvent, boolean, if True the events are forced to happen (basically, the "unchanged event" is not created at all)
    """
    # The first DET calculation branch has already been run'
    # Start the manipulation:

    #  Pop out the last endInfo information and the branchedLevel
    branchedLevelParent     = self.branchedLevel.pop(0)
    endInfo                 = self.endInfo.pop(0)
    self.branchCountOnLevel = 0 #?
    # n_branches = number of branches need to be run
    nBranches = endInfo['n_branches']
    # Check if the distribution that just triggered hitted the last probability threshold .
    # In case we create a number of branches = endInfo['n_branches'] - 1 => the branch in
    # which the event did not occur is not going to be tracked
    if branchedLevelParent[endInfo['branchDist']] >= len(self.branchProbabilities[endInfo['branchDist']]):
      self.raiseADebug('Branch ' + endInfo['parentNode'].get('name') + ' hit last Threshold for distribution ' + endInfo['branchDist'])
      self.raiseADebug('Branch ' + endInfo['parentNode'].get('name') + ' is dead end.')
      self.branchCountOnLevel = 1
      nBranches -= 1
    else:
      if forceEvent == True:
        self.branchCountOnLevel = 1
        nBranches -= 1
    # Loop over the branches for which the inputs must be created
    for _ in range(nBranches):
      del self.inputInfo
      self.counter += 1
      self.branchCountOnLevel += 1
      branchedLevel = branchedLevelParent
      # Get Parent node name => the branch name is creating appending to this name  a comma and self.branchCountOnLevel counter
      rname = endInfo['parentNode'].get('name') + '-' + str(self.branchCountOnLevel)

      # create a subgroup that will be appended to the parent element in the xml tree structure
      subGroup = ETS.Node(rname.encode())
      subGroup.add('parent', endInfo['parentNode'].get('name'))
      subGroup.add('name', rname)
      subGroup.add('completedHistory', False)
      # condPbUn = conditional probability event not occur
      # condPbC  = conditional probability event/s occur/s
      condPbUn = 0.0
      condPbC  = 0.0
      # Loop over  branchChangedParams (events) and start storing information,
      # such as conditional pb, variable values, into the xml tree object
      for key in endInfo['branchChangedParams'].keys():
        subGroup.add('branchChangedParam',key)
        if self.branchCountOnLevel != 1:
          subGroup.add('branchChangedParamValue',endInfo['branchChangedParams'][key]['actualValue'][self.branchCountOnLevel-2])
          subGroup.add('branchChangedParamPb',endInfo['branchChangedParams'][key]['associatedProbability'][self.branchCountOnLevel-2])
          condPbC = condPbC + endInfo['branchChangedParams'][key]['changedConditionalPb'][self.branchCountOnLevel-2]
        else:
          subGroup.add('branchChangedParamValue',endInfo['branchChangedParams'][key]['oldValue'])
          subGroup.add('branchChangedParamPb',endInfo['branchChangedParams'][key]['unchangedPb'])
          condPbUn =  condPbUn + endInfo['branchChangedParams'][key]['unchangedConditionalPb']
      # add conditional probability
      if self.branchCountOnLevel != 1: subGroup.add('conditionalPbr',condPbC)
      else: subGroup.add('conditionalPbr',condPbUn)
      # add initiator distribution info, start time, etc.
      subGroup.add('initiatorDistribution',endInfo['branchDist'])
      subGroup.add('startTime', endInfo['parentNode'].get('endTime'))
      # initialize the endTime to be equal to the start one... It will modified at the end of this branch
      subGroup.add('endTime', endInfo['parentNode'].get('endTime'))
      # add the branchedLevel dictionary to the subgroup
      if self.branchCountOnLevel != 1: branchedLevel[endInfo['branchDist']] = branchedLevel[endInfo['branchDist']] - 1
      # branch calculation info... running, queue, etc are set here
      subGroup.add('runEnded',False)
      subGroup.add('running',False)
      subGroup.add('queue',True)
      #  subGroup.set('restartFileRoot',endInfo['restartRoot'])
      # Append the new branch (subgroup) info to the parentNode in the tree object
      endInfo['parentNode'].appendBranch(subGroup)
      # Fill the values dictionary that will be passed into the model in order to create an input
      # In this dictionary the info for changing the original input is stored
      self.inputInfo = {'prefix':rname.encode(),'endTimeStep':endInfo['endTimeStep'],
                'branchChangedParam':[subGroup.get('branchChangedParam')],
                'branchChangedParamValue':[subGroup.get('branchChangedParamValue')],
                'conditionalPb':[subGroup.get('conditionalPbr')],
                'startTime':endInfo['parentNode'].get('endTime'),
                'parentID':subGroup.get('parent')}
      # add the newer branch name to the map
      self.rootToJob[rname] = self.rootToJob[subGroup.get('parent')]
      # check if it is a preconditioned DET sampling, if so add the relative information
      precSampled = endInfo['parentNode'].get('hybridsamplerCoordinate')
      if precSampled:
        self.inputInfo['hybridsamplerCoordinate'] = copy.deepcopy(precSampled)
        subGroup.add('hybridsamplerCoordinate', precSampled)
      # Check if the distribution that just triggered hitted the last probability threshold .
      #  In this case there is not a probability threshold that needs to be added in the input
      #  for this particular distribution
      if not (branchedLevel[endInfo['branchDist']] >= len(self.branchProbabilities[endInfo['branchDist']])):
        self.inputInfo['initiatorDistribution'] = [endInfo['branchDist']]
        self.inputInfo['PbThreshold'           ] = [self.branchProbabilities[endInfo['branchDist']][branchedLevel[endInfo['branchDist']]]]
        self.inputInfo['ValueThreshold'        ] = [self.branchValues[endInfo['branchDist']][branchedLevel[endInfo['branchDist']]]]
      #  For the other distributions, we put the unbranched thresholds
      #  Before adding these thresholds, check if the keyword 'initiatorDistribution' is present...
      #  (In the case the previous if statement is true, this keyword is not present yet
      #  Add it otherwise
      if not ('initiatorDistribution' in self.inputInfo.keys()):
        self.inputInfo['initiatorDistribution' ] = []
        self.inputInfo['PbThreshold'           ] = []
        self.inputInfo['ValueThreshold'        ] = []
      # Add the unbranched thresholds
      for key in self.branchProbabilities.keys():
        if not (key in endInfo['branchDist']) and (branchedLevel[key] < len(self.branchProbabilities[key])): self.inputInfo['initiatorDistribution'].append(key.encode())
      for key in self.branchProbabilities.keys():
        if not (key in endInfo['branchDist']) and (branchedLevel[key] < len(self.branchProbabilities[key])):
          self.inputInfo['PbThreshold'   ].append(self.branchProbabilities[key][branchedLevel[key]])
          self.inputInfo['ValueThreshold'].append(self.branchValues[key][branchedLevel[key]])
      self.inputInfo['SampledVars']   = {}
      self.inputInfo['SampledVarsPb'] = {}
      for varname in self.standardDETvariables:
        self.inputInfo['SampledVars'][varname]   = self.branchValues[self.toBeSampled[varname]][branchedLevel[self.toBeSampled[varname]]]
        self.inputInfo['SampledVarsPb'][varname] = self.branchProbabilities[self.toBeSampled[varname]][branchedLevel[self.toBeSampled[varname]]]
      if precSampled:
        for precSample in precSampled:
          self.inputInfo['SampledVars'  ].update(precSample['SampledVars'])
          self.inputInfo['SampledVarsPb'].update(precSample['SampledVarsPb'])
      self.inputInfo['PointProbability' ] = reduce(mul, self.inputInfo['SampledVarsPb'].values())*subGroup.get('conditionalPbr')
      self.inputInfo['ProbabilityWeight'] = self.inputInfo['PointProbability' ]
      # Call the model function  "createNewInput" with the "values" dictionary just filled.
      # Add the new input path into the RunQueue system
      self.RunQueue['queue'].append(model.createNewInput(myInput,self.type,**self.inputInfo))
      self.RunQueue['identifiers'].append(self.inputInfo['prefix'])
      for key,value in self.inputInfo.items(): subGroup.add(key,value)
      popped = endInfo.pop('parentNode')
      subGroup.add('endInfo',copy.deepcopy(endInfo))
      endInfo['parentNode'] = popped
      del branchedLevel

  def _createRunningQueue(self, model, myInput, forceEvent=False):
    """
    Function to create and append new inputs to the queue. It uses all the containers have been updated by the previous functions
    @ In, model  : Model instance. It can be a Code type, ROM, etc.
    @ In, myInput: List of the original inputs

    @ Out, None
    """
    if self.counter >= 1:
      # The first DET calculation branch has already been run
      # Start the manipulation:
      #  Pop out the last endInfo information and the branchedLevel
      self._createRunningQueueBranch(model, myInput, forceEvent)
    else:
      # We construct the input for the first DET branch calculation'
      self._createRunningQueueBegin(model, myInput)
    return

  def __getQueueElement(self):
    """
    Function to get an input from the internal queue system
    @ In, None
    @ Out, jobInput: First input in the queue
    """
    # Pop out the first input in queue
    jobInput  = self.RunQueue['queue'      ].pop(0)
    jobId     = self.RunQueue['identifiers'].pop(0)
    #set running flags in self.TreeInfo
    root = self.TreeInfo[self.rootToJob[jobId]].getrootnode()
    # Update the run information flags
    if (root.name == jobId):
      root.add('runEnded',False)
      root.add('running',True)
      root.add('queue',False)
    else:
      subElm = list(root.iter(jobId))[0]
      if(subElm):
        subElm.add('runEnded',False)
        subElm.add('running',True)
        subElm.add('queue',False)
    return jobInput

  def generateInput(self,model,oldInput):
    """
    This method needs to be overwritten by the Dynamic Event Tree Sampler, since the input creation strategy is completely different with the respect the other samplers
    @in model   : it is the instance of a model
    @in oldInput: [] a list of the original needed inputs for the model (e.g. list of files, etc. etc)
    @return     : [] containing the new inputs -in reality it is the model that returns this, the Sampler generates the values to be placed in the model input
    """
    return self.localGenerateInput(model, oldInput)

  def localGenerateInput(self,model,myInput):
    """
    Will generate an input and associate it with a probability
      @ In, model, the model to evaluate
      @ In, myInput, list of original inputs (unused)
      @ Out, None
    """
    #self._endJobRunnable = max([len(self.RunQueue['queue']),1])
    if self.counter <= 1:
      # If first branch input, create the queue
      self._createRunningQueue(model, myInput)
    # retrieve the input from the queue
    newerinput = self.__getQueueElement()
    # If no inputs are present in the queue => a branch is finished
    if not newerinput: self.raiseADebug('A Branch ended!')
    return newerinput

  def _generateDistributions(self,availableDist,availableFunc):
    """
      Generates the distrbutions and functions.
      @ In, availDist, dict of distributions
      @ In, availDist, dict of functions
      @ Out, None
    """
    Grid._generateDistributions(self,availableDist,availableFunc)
    for hybridsampler in self.hybridStrategyToApply.values(): hybridsampler._generateDistributions(availableDist,availableFunc)

  def localInputAndChecks(self,xmlNode):
    """
    Class specific inputs will be read here and checked for validity.
    @ In, xmlNode: The xml element node that will be checked against the
                   available options specific to this Sampler.
    """
    self._localInputAndChecksDET(xmlNode)
    self._localInputAndChecksHybrid(xmlNode)

  def _localInputAndChecksDET(self,xmlNode):
    """
    Class specific inputs will be read here and checked for validity.
    This method reads the standard DET portion only (no hybrid)
    @ In, xmlNode: The xml element node that will be checked against the
                   available options specific to this Sampler.
    """
    Grid.localInputAndChecks(self,xmlNode)
    if 'printEndXmlSummary' in xmlNode.attrib.keys():
      if xmlNode.attrib['printEndXmlSummary'].lower() in utils.stringsThatMeanTrue(): self.printEndXmlSummary = True
      else: self.printEndXmlSummary = False
    if 'maxSimulationTime' in xmlNode.attrib.keys():
      try:    self.maxSimulTime = float(xmlNode.attrib['maxSimulationTime'])
      except (KeyError,NameError): self.raiseAnError(IOError,'Can not convert maxSimulationTime in float number!!!')
    branchedLevel, error_found = {}, False
    gridInfo = self.gridEntity.returnParameter("gridInfo")
    errorFound = False
    for keyk in self.axisName:
      branchedLevel[self.toBeSampled[keyk]] = 0
      self.standardDETvariables.append(keyk)
      if self.gridInfo[keyk] == 'CDF':
        self.branchProbabilities[self.toBeSampled[keyk]] = gridInfo[keyk][2]
        self.branchProbabilities[self.toBeSampled[keyk]].sort(key=float)
        if max(self.branchProbabilities[self.toBeSampled[keyk]]) > 1:
          self.raiseAWarning("One of the Thresholds for distribution " + str(gridInfo[keyk][2]) + " is > 1")
          errorFound = True
          for index in range(len(sorted(self.branchProbabilities[self.toBeSampled[keyk]], key=float))):
            if sorted(self.branchProbabilities[self.toBeSampled[keyk]], key=float).count(sorted(self.branchProbabilities[self.toBeSampled[keyk]], key=float)[index]) > 1:
              self.raiseAWarning("In distribution " + str(self.toBeSampled[keyk]) + " the Threshold " + str(sorted(self.branchProbabilities[self.toBeSampled[keyk]], key=float)[index])+" appears multiple times!!")
              errorFound = True
      else:
        self.branchValues[self.toBeSampled[keyk]] = gridInfo[keyk][2]
        self.branchValues[self.toBeSampled[keyk]].sort(key=float)
        for index in range(len(sorted(self.branchValues[self.toBeSampled[keyk]], key=float))):
          if sorted(self.branchValues[self.toBeSampled[keyk]], key=float).count(sorted(self.branchValues[self.toBeSampled[keyk]], key=float)[index]) > 1:
            self.raiseAWarning("In distribution " + str(self.toBeSampled[keyk]) + " the Threshold " + str(sorted(self.branchValues[self.toBeSampled[keyk]], key=float)[index])+" appears multiple times!!")
            errorFound = True
    if errorFound: self.raiseAnError(IOError,"In sampler named " + self.name+' Errors have been found!' )
    # Append the branchedLevel dictionary in the proper list
    self.branchedLevel.append(branchedLevel)

  def _localInputAndChecksHybrid(self,xmlNode):
    """
    Class specific inputs will be read here and checked for validity.
    This method reads the hybrid det portion only
    @ In, xmlNode: The xml element node that will be checked against the
                   available options specific to this Sampler.
    """
    for child in xmlNode:
      if child.tag == 'HybridSampler':
        if not 'type' in child.attrib.keys()                          : self.raiseAnError(IOError,'Not found attribute type in hybridsamplerSampler block!')
        if child.attrib['type'] in self.hybridStrategyToApply.keys()  : self.raiseAnError(IOError,'Hybrid Sampler type '+child.attrib['type'] + ' already inputted!')
        if child.attrib['type'] not in self.hybridSamplersAvail.keys(): self.raiseAnError(IOError,'Hybrid Sampler type ' +child.attrib['type'] + ' unknown. Available are '+ ','.join(self.hybridSamplersAvail.keys()) + '!')
        self.hybridNumberSamplers = 1
        # the user can decided how to sample the epistemic
        self.hybridStrategyToApply[child.attrib['type']] = self.hybridSamplersAvail[child.attrib['type']]()
        # give the hybridsampler sampler the message handler
        self.hybridStrategyToApply[child.attrib['type']].setMessageHandler(self.messageHandler)
        # make the hybridsampler sampler read  its own xml block
        self.hybridStrategyToApply[child.attrib['type']]._readMoreXML(child)
        # store the variables that represent the epistemic space
        self.epistemicVariables.update(dict.fromkeys(self.hybridStrategyToApply[child.attrib['type']].toBeSampled.keys(),{}))

  def localAddInitParams(self,tempDict):
    """
    Appends a given dictionary with class specific member variables and their
    associated initialized values.
    @ InOut, tempDict: The dictionary where we will add the initialization
                       parameters specific to this Sampler.
    """
    for key in self.branchProbabilities.keys(): tempDict['Probability Thresholds for dist ' + str(key) + ' are: '] = [str(x) for x in self.branchProbabilities[key]]
    for key in self.branchValues.keys()       : tempDict['Values Thresholds for dist ' + str(key) + ' are: '] = [str(x) for x in self.branchValues[key]]

  def localAddCurrentSetting(self,tempDict):
    """
    Appends a given dictionary with class specific information regarding the
    current status of the object.
    @ InOut, tempDict: The dictionary where we will add the parameters specific
                       to this Sampler and their associated values.
    """
    tempDict['actual threshold levels are '] = self.branchedLevel[0]

  def localInitialize(self):
    """
    Will perform all initialization specific to this Sampler. This will be
    called at the beginning of each Step where this object is used. See base
    class for more details.
    @ In None
    @ Out None
    """
    if len(self.hybridStrategyToApply.keys()) > 0: hybridlistoflist = []
    for cnt, preckey  in enumerate(self.hybridStrategyToApply.keys()):
      hybridsampler =  self.hybridStrategyToApply[preckey]
      hybridlistoflist.append([])
      hybridsampler.initialize()
      self.hybridNumberSamplers *= hybridsampler.limit
      while hybridsampler.amIreadyToProvideAnInput():
        hybridsampler.counter +=1
        hybridsampler.localGenerateInput(None,None)
        hybridsampler.inputInfo['prefix'] = hybridsampler.counter
        hybridlistoflist[cnt].append(copy.deepcopy(hybridsampler.inputInfo))
    if self.hybridNumberSamplers > 0:
      self.raiseAMessage('Number of Hybrid Samples are ' + str(self.hybridNumberSamplers) + '!')
      hybridNumber = self.hybridNumberSamplers
      combinations = list(itertools.product(*hybridlistoflist))
    else: hybridNumber = 1
    self.TreeInfo = {}
    for precSample in range(hybridNumber):
      elm = ETS.Node(self.name + '_' + str(precSample+1))
      elm.add('name', self.name + '_'+ str(precSample+1))
      elm.add('startTime', str(0.0))
      # Initialize the endTime to be equal to the start one...
      # It will modified at the end of each branch
      elm.add('endTime', str(0.0))
      elm.add('runEnded',False)
      elm.add('running',True)
      elm.add('queue',False)
      # if preconditioned DET, add the sampled from hybridsampler samplers
      if self.hybridNumberSamplers > 0:
        elm.add('hybridsamplerCoordinate', combinations[precSample])
        for point in combinations[precSample]:
          for epistVar, val in point['SampledVars'].items(): self.epistemicVariables[epistVar][elm.get('name')] = val
      # The dictionary branchedLevel is stored in the xml tree too. That's because
      # the advancement of the thresholds must follow the tree structure
      elm.add('branchedLevel', self.branchedLevel[0])
      # Here it is stored all the info regarding the DET => we create the info for all the
      # branchings and we store them
      self.TreeInfo[self.name + '_' + str(precSample+1)] = ETS.NodeTree(elm)

    for key in self.branchProbabilities.keys():
      #kk = self.toBeSampled.values().index(key)
      self.branchValues[key] = [self.distDict[self.toBeSampled.keys()[self.toBeSampled.values().index(key)]].ppf(float(self.branchProbabilities[key][index])) for index in range(len(self.branchProbabilities[key]))]
    for key in self.branchValues.keys():
      #kk = self.toBeSampled.values().index(key)
      self.branchProbabilities[key] = [self.distDict[self.toBeSampled.keys()[self.toBeSampled.values().index(key)]].cdf(float(self.branchValues[key][index])) for index in range(len(self.branchValues[key]))]
    self.limit = sys.maxsize
#
#
#
#
class AdaptiveDET(DynamicEventTree, LimitSurfaceSearch):
  def __init__(self):
    """
    Default Constructor that will initialize member variables with reasonable
    defaults or empty lists/dictionaries where applicable.
    @ In, None
    @ Out, None
    """
    DynamicEventTree.__init__(self)     # init DET
    LimitSurfaceSearch.__init__(self)   # init Adaptive
    self.detAdaptMode         = 1       # Adaptive Dynamic Event Tree method (=1 -> DynamicEventTree as hybridsampler and subsequent LimitSurfaceSearch,=2 -> DynamicEventTree online adaptive)
    self.noTransitionStrategy = 1       # Strategy in case no transitions have been found by DET (1 = 'Probability MC', 2 = Increase the grid exploration)
    self.insertAdaptBPb       = True    # Add Probabability THs requested by adaptive in the initial grid (default = False)
    self.startAdaptive        = False   # Flag to trigger the begin of the adaptive limit surface search
    self.adaptiveReady        = False   # Flag to store the response of the LimitSurfaceSearch.localStillReady method
    self.investigatedPoints   = []      # List containing the points that have been already investigated
    self.completedHistCnt   = 1         # Counter of the completed histories
    self.hybridDETstrategy  = None      # Integer flag to turn the hybrid strategy on:
                                        # None -> No hybrid approach,
                                        # 1    -> the epistemic variables are going to be part of the limit surface search
                                        # 2    -> the epistemic variables are going to be treated by a normal hybrid DET approach and the LimitSurface search
                                        #         will be performed on each epistemic tree (n LimitSurfaces)
    self.foundEpistemicTree = False     # flag that testifies if an epistemic tree has been found (Adaptive Hybrid DET)
    self.actualHybridTree   = ''        # name of the root tree used in self.hybridDETstrategy=2 to check which Tree needs to be used for the current LS search
    self.sortedListOfHists  = []        # sorted list of histories

  @staticmethod
  def _checkIfRunnint(treeValues): return not treeValues['runEnded']
  @staticmethod
  def _checkEnded(treeValues): return treeValues['runEnded']
  @staticmethod
  def _checkCompleteHistory(treeValues): return treeValues['completedHistory']

  def _localWhatDoINeed(self):
    """
    This method is a local mirror of the general whatDoINeed method.
    It is implmented by the samplers that need to request special objects
    @ In , None, None
    @ Out, needDict, list of objects needed
    """
    adaptNeed = LimitSurfaceSearch._localWhatDoINeed(self)
    DETNeed   = DynamicEventTree._localWhatDoINeed(self)
    #adaptNeedInst = self.limitSurfaceInstances.values()[-1]._localWhatDoINeed()
    return dict(adaptNeed.items()+ DETNeed.items())

  def _checkIfStartAdaptive(self):
    """
    Function that checks if the adaptive needs to be started (mode 1)
    @ In, None
    @ Out, None
    """
    if not self.startAdaptive:
      self.startAdaptive = True
      for treer in self.TreeInfo.values():
        for _ in treer.iterProvidedFunction(self._checkIfRunnint):
          self.startAdaptive = False
          break
        if not self.startAdaptive: break

  def _checkClosestBranch(self):
    """
    Function that checks the closest branch already evaluated
    @ In, None
    @ Out, dict, key:gridPosition
    """
    # compute cdf of sampled vars
    lowerCdfValues = {}
    cdfValues         = {}
    self.raiseADebug("Check for closest branch:")
    self.raiseADebug("_"*50)
    for key,value in self.values.items():
      self.raiseADebug("Variable name   : "+str(key))
      self.raiseADebug("Distrbution name: "+str(self.toBeSampled[key]))
      if key not in self.epistemicVariables.keys():
        cdfValues[key] = self.distDict[key].cdf(value)
        lowerCdfValues[key] = utils.find_le(self.branchProbabilities[self.toBeSampled[key]],cdfValues[key])[0]
        self.raiseADebug("CDF value       : "+str(cdfValues[key]))
        self.raiseADebug("Lower CDF found : "+str(lowerCdfValues[key]))
      self.raiseADebug("_"*50)
    #if hybrid DET, we need to find the correct tree that matches the values of the epistemic
    if self.hybridDETstrategy is not None:
      self.foundEpistemicTree, treer, compareDict = False, None, dict.fromkeys(self.epistemicVariables.keys(),False)
      for tree in self.TreeInfo.values():
        epistemicVars = tree.getrootnode().get("hybridsamplerCoordinate")[0]['SampledVars']
        for key in self.epistemicVariables.keys(): compareDict[key] = utils.compare(epistemicVars[key],self.values[key])
        if all(compareDict.values()):
          # we found the right epistemic tree
          self.foundEpistemicTree, treer = True, tree
          break
    else: treer = self.TreeInfo.values()[0]

    # check if in the adaptive points already explored (if not push into the grid)
    if not self.insertAdaptBPb:
      candidatesBranch = []
      # check if adaptive point is better choice -> TODO: improve efficiency
      for invPoint in self.investigatedPoints:
        pbth = [invPoint[self.toBeSampled[key]] for key in cdfValues.keys()]
        if all(i <= pbth[cnt] for cnt,i in enumerate(cdfValues.values())): candidatesBranch.append(invPoint)
      if len(candidatesBranch) > 0:
        if None in lowerCdfValues.values(): lowerCdfValues = candidatesBranch[0]
        for invPoint in candidatesBranch:
          pbth = [invPoint[self.toBeSampled[key]] for key in cdfValues.keys()]
          if all(i >= pbth[cnt] for cnt,i in enumerate(lowerCdfValues.values())): lowerCdfValues = invPoint
    # Check if The adaptive point requested is outside the so far run grid; in case return None
    # In addition, if Adaptive Hybrid DET, if treer is None, we did not find any tree
    #              in the epistemic space => we need to create another one
    if None in lowerCdfValues.values() or treer is None:
      if self.hybridDETstrategy is not None: returnTuple = None, cdfValues, treer
      else                                 : returnTuple = None, cdfValues
      return returnTuple

    nntrain, mapping = None, {}
    for ending in treer.iterProvidedFunction(self._checkEnded):
      #already ended branches, create training set for nearest algorithm (take coordinates <= of cdfValues) -> TODO: improve efficiency
      pbth = [ending.get('SampledVarsPb')[key] for key in lowerCdfValues.keys()]
      if all(pbth[cnt] <= i for cnt,i in enumerate(lowerCdfValues.values())):
        if nntrain is None:
          nntrain = np.zeros((1,len(cdfValues.keys())))
          nntrain[0,:] = np.array(copy.copy(pbth))
        else: nntrain = np.concatenate((nntrain,np.atleast_2d(np.array(copy.copy(pbth)))),axis=0)
        mapping[nntrain.shape[0]] = ending
    if nntrain is not None:
      neigh = neighbors.NearestNeighbors(n_neighbors=len(mapping.keys()))
      neigh.fit(nntrain)
      valBranch = self._checkValidityOfBranch(neigh.kneighbors(lowerCdfValues.values()),mapping)
      if self.hybridDETstrategy is not None: returnTuple = valBranch,cdfValues,treer
      else                                 : returnTuple = valBranch,cdfValues
      return returnTuple
    else:
      if self.hybridDETstrategy is not None: return None,cdfValues,treer
      else                                 : return None,cdfValues

  def _checkValidityOfBranch(self,branchSet,mapping):
    """
    Function that checks if the nearest branches found by method _checkClosestBranch are valid
    @ In, tuple of branches
    @ In, dictionary of candidated branches
    @ Out, most valid branch (if noone found, return None)
    """
    validBranch   = None
    idOfBranches  = branchSet[1][-1]
    for closestBranch in idOfBranches:
      if not mapping[closestBranch+1].get('completedHistory'):
        validBranch = mapping[closestBranch+1]
        break
    return validBranch

  def _retrieveBranchInfo(self,branch):
    """
     Function that retrieves the key information from a branch to start a newer calculation
     @ In, branch
     @ Out, dictionary with those information
    """
    info = branch.getValues()
    info['actualBranchOnLevel'] = branch.numberBranches()
    info['parentNode']         = branch
    return info

  def _constructEndInfoFromBranch(self,model, myInput, info, cdfValues):
    """
    @ In, model, Models object, the model that is used to explore the input space (e.g. a code, like RELAP-7)
    @ In, myInput, list, list of inputs for the Models object (passed through the Steps XML block)
    @ In, info, dict, dictionary of information at the end of a branch (information collected by the method _retrieveBranchInfo)
    @ In, cdfValues, dict, dictionary of CDF thresholds reached by the branch that just ended.
    """
    endInfo = info['parentNode'].get('endInfo')
    del self.inputInfo
    self.counter           += 1
    self.branchCountOnLevel = info['actualBranchOnLevel']+1
    # Get Parent node name => the branch name is creating appending to this name  a comma and self.branchCountOnLevel counter
    rname = info['parentNode'].get('name') + '-' + str(self.branchCountOnLevel)
    info['parentNode'].add('completedHistory', False)
    self.raiseADebug(str(rname))
    bcnt = self.branchCountOnLevel
    while info['parentNode'].isAnActualBranch(rname):
      bcnt += 1
      rname = info['parentNode'].get('name') + '-' + str(bcnt)
    # create a subgroup that will be appended to the parent element in the xml tree structure
    subGroup = ETS.Node(rname)
    subGroup.add('parent', info['parentNode'].get('name'))
    subGroup.add('name', rname)
    self.raiseADebug('cond pb = '+str(info['parentNode'].get('conditionalPbr')))
    condPbC  = float(info['parentNode'].get('conditionalPbr'))

    # Loop over  branchChangedParams (events) and start storing information,
    # such as conditional pb, variable values, into the xml tree object
    if endInfo:
      for key in endInfo['branchChangedParams'].keys():
        subGroup.add('branchChangedParam',key)
        subGroup.add('branchChangedParamValue',endInfo['branchChangedParams'][key]['oldValue'][0])
        subGroup.add('branchChangedParamPb',endInfo['branchChangedParams'][key]['associatedProbability'][0])
    else:
      pass
    #condPbC = condPbC + copy.deepcopy(endInfo['branchChangedParams'][key]['unchangedConditionalPb'])
    # add conditional probability
    subGroup.add('conditionalPbr',condPbC)
    # add initiator distribution info, start time, etc.
    #subGroup.add('initiatorDistribution',copy.deepcopy(endInfo['branchDist']))
    subGroup.add('startTime', info['parentNode'].get('endTime'))
    # initialize the endTime to be equal to the start one... It will modified at the end of this branch
    subGroup.add('endTime', info['parentNode'].get('endTime'))
    # add the branchedLevel dictionary to the subgroup
    #branchedLevel[endInfo['branchDist']] = branchedLevel[endInfo['branchDist']] - 1
    # branch calculation info... running, queue, etc are set here
    subGroup.add('runEnded',False)
    subGroup.add('running',False)
    subGroup.add('queue',True)
    subGroup.add('completedHistory', False)
    # Append the new branch (subgroup) info to the parentNode in the tree object
    info['parentNode'].appendBranch(subGroup)
    # Fill the values dictionary that will be passed into the model in order to create an input
    # In this dictionary the info for changing the original input is stored
    self.inputInfo = {'prefix':rname,'endTimeStep':info['parentNode'].get('actualEndTimeStep'),
              'branchChangedParam':[subGroup.get('branchChangedParam')],
              'branchChangedParamValue':[subGroup.get('branchChangedParamValue')],
              'conditionalPb':[subGroup.get('conditionalPbr')],
              'startTime':info['parentNode'].get('endTime'),
              'parentID':subGroup.get('parent')}
    # add the newer branch name to the map
    self.rootToJob[rname] = self.rootToJob[subGroup.get('parent')]
    # check if it is a preconditioned DET sampling, if so add the relative information
    # precSampled = endInfo['parentNode'].get('hybridsamplerCoordinate')
    # if precSampled:
    #   self.inputInfo['hybridsamplerCoordinate'] = copy.deepcopy(precSampled)
    #   subGroup.add('hybridsamplerCoordinate', precSampled)
    # it exists only in case an hybridDET strategy is activated
    precSampled = info['parentNode'].get('hybridsamplerCoordinate')
    if precSampled:
      self.inputInfo['hybridsamplerCoordinate'  ] = copy.deepcopy(precSampled)
      subGroup.add('hybridsamplerCoordinate', copy.copy(precSampled))
    # The probability Thresholds are stored here in the cdfValues dictionary... We are sure that they are whitin the ones defined in the grid
    # check is not needed
    self.inputInfo['initiatorDistribution' ] = [self.toBeSampled[key] for key in cdfValues.keys()]
    self.inputInfo['PbThreshold'           ] = cdfValues.values()
    self.inputInfo['ValueThreshold'        ] = [self.distDict[key].ppf(value) for key,value in cdfValues.items()]
    self.inputInfo['SampledVars'           ] = {}
    self.inputInfo['SampledVarsPb'         ] = {}
    for varname in self.standardDETvariables:
      self.inputInfo['SampledVars'  ][varname] = self.distDict[varname].ppf(cdfValues[varname])
      self.inputInfo['SampledVarsPb'][varname] = cdfValues[varname]
    if precSampled:
      for precSample in precSampled:
        self.inputInfo['SampledVars'  ].update(precSample['SampledVars'])
        self.inputInfo['SampledVarsPb'].update(precSample['SampledVarsPb'])
    self.inputInfo['PointProbability' ] = reduce(mul, self.inputInfo['SampledVarsPb'].values())*subGroup.get('conditionalPbr')
    self.inputInfo['ProbabilityWeight'] = self.inputInfo['PointProbability' ]
    # Call the model function "createNewInput" with the "values" dictionary just filled.
    # Add the new input path into the RunQueue system
    self.RunQueue['queue'].append(model.createNewInput(myInput,self.type,**self.inputInfo))
    self.RunQueue['identifiers'].append(self.inputInfo['prefix'])
    for key,value in self.inputInfo.items(): subGroup.add(key,value)
    if endInfo: subGroup.add('endInfo',copy.deepcopy(endInfo))
    # Call the model function "createNewInput" with the "values" dictionary just filled.
    return

  def localStillReady(self,ready): #, lastOutput= None
    """
    Function that inquires if there is at least an input the in the queue that needs to be run
    @ InOut, ready, boolean
    @ Out, boolean
    """
    if self.counter == 0               : return     True
    if len(self.RunQueue['queue']) != 0: detReady = True
    else                               : detReady = False
    # since the RunQueue is empty, let's check if there are still branches running => if not => start the adaptive search
    self._checkIfStartAdaptive()
    if self.startAdaptive:
      #if self._endJobRunnable != 1: self._endJobRunnable = 1
      # retrieve the endHistory branches
      completedHistNames, finishedHistNames = [], []
      hybridTrees = self.TreeInfo.values() if self.hybridDETstrategy in [1,None] else [self.TreeInfo[self.actualHybridTree]]
      for treer in hybridTrees: # this needs to be solved
        for ending in treer.iterProvidedFunction(self._checkCompleteHistory):
          completedHistNames.append(self.lastOutput.getParam(typeVar='inout',keyword='none',nodeid=ending.get('name'),serialize=False))
          finishedHistNames.append(utils.first(completedHistNames[-1].keys()))
      # assemble a dictionary
      if len(completedHistNames) > self.completedHistCnt:
        # sort the list of histories
        self.sortedListOfHists.extend(list(set(finishedHistNames) - set(self.sortedListOfHists)))
        completedHistNames = [completedHistNames[finishedHistNames.index(elem)] for elem in self.sortedListOfHists]
        if len(completedHistNames[-1].values()) > 0:
          lastOutDict = {'inputs':{},'outputs':{}}
          for histd in completedHistNames:
            histdict = histd.values()[-1]
            for key in histdict['inputs' ].keys():
              if key not in lastOutDict['inputs'].keys(): lastOutDict['inputs'][key] = np.atleast_1d(histdict['inputs'][key])
              else                                      : lastOutDict['inputs'][key] = np.concatenate((np.atleast_1d(lastOutDict['inputs'][key]),np.atleast_1d(histdict['inputs'][key])))
            for key in histdict['outputs'].keys():
              if key not in lastOutDict['outputs'].keys(): lastOutDict['outputs'][key] = np.atleast_1d(histdict['outputs'][key])
              else                                       : lastOutDict['outputs'][key] = np.concatenate((np.atleast_1d(lastOutDict['outputs'][key]),np.atleast_1d(histdict['outputs'][key])))
        else: self.raiseAWarning('No Completed HistorySet! Not possible to start an adaptive search! Something went wrong!')
      if len(completedHistNames) > self.completedHistCnt:
        actualLastOutput      = self.lastOutput
        self.lastOutput       = copy.deepcopy(lastOutDict)
        ready                 = LimitSurfaceSearch.localStillReady(self,ready)
        self.lastOutput       = actualLastOutput
        self.completedHistCnt = len(completedHistNames)
        self.raiseAMessage("Completed full histories are "+str(self.completedHistCnt))
      else: ready = False
      self.adaptiveReady = ready
      if ready or detReady and self.persistence > self.repetition : return True
      else: return False
    return detReady

  def localGenerateInput(self,model,myInput):
    """
    Will generate an input and associate it with a probability
      @ In, model, the model to evaluate
      @ In, myInput, list of original inputs
      @ Out, None
    """

    if self.startAdaptive == True and self.adaptiveReady == True:
      LimitSurfaceSearch.localGenerateInput(self,model,myInput)
      #the adaptive sampler created the next point sampled vars
      #find the closest branch
      if self.hybridDETstrategy is not None: closestBranch, cdfValues, treer = self._checkClosestBranch()
      else                                 : closestBranch, cdfValues = self._checkClosestBranch()
      if closestBranch is None: self.raiseADebug('An usable branch for next candidate has not been found => create a parallel branch!')
      # add pbthresholds in the grid
      investigatedPoint = {}
      for key,value in cdfValues.items():
        ind = utils.find_le_index(self.branchProbabilities[self.toBeSampled[key]],value)
        if not ind: ind = 0
        if value not in self.branchProbabilities[self.toBeSampled[key]]:
          self.branchProbabilities[self.toBeSampled[key]].insert(ind,value)
          self.branchValues[self.toBeSampled[key]].insert(ind,self.distDict[key].ppf(value))
        investigatedPoint[self.toBeSampled[key]] = value
      # collect investigated point
      self.investigatedPoints.append(investigatedPoint)

      if closestBranch:
        info = self._retrieveBranchInfo(closestBranch)
        self._constructEndInfoFromBranch(model, myInput, info, cdfValues)
      else:
        # create a new tree, since there are no branches that are close enough to the adaptive request
        elm = ETS.Node(self.name + '_' + str(len(self.TreeInfo.keys())+1))
        elm.add('name', self.name + '_'+ str(len(self.TreeInfo.keys())+1))
        elm.add('startTime', 0.0)
        # Initialize the endTime to be equal to the start one...
        # It will modified at the end of each branch
        elm.add('endTime', 0.0)
        elm.add('runEnded',False)
        elm.add('running',True)
        elm.add('queue',False)
        elm.add('completedHistory', False)
        branchedLevel = {}
        for key,value in cdfValues.items(): branchedLevel[self.toBeSampled[key]] = utils.index(self.branchProbabilities[self.toBeSampled[key]],value)
        # The dictionary branchedLevel is stored in the xml tree too. That's because
        # the advancement of the thresholds must follow the tree structure
        elm.add('branchedLevel', branchedLevel)
        if self.hybridDETstrategy is not None and not self.foundEpistemicTree:
          # adaptive hybrid DET and not found a tree in the epistemic space
          # take the first tree and modify the hybridsamplerCoordinate
          hybridSampled = copy.deepcopy(self.TreeInfo.values()[0].getrootnode().get('hybridsamplerCoordinate'))
          for hybridStrategy in hybridSampled:
            for key in self.epistemicVariables.keys():
              if key in hybridStrategy['SampledVars'].keys():
                self.raiseADebug("epistemic var " + str(key)+" value = "+str(self.values[key]))
                hybridStrategy['SampledVars'][key]   = copy.copy(self.values[key])
                hybridStrategy['SampledVarsPb'][key] = self.distDict[key].pdf(self.values[key])
                hybridStrategy['prefix'] = len(self.TreeInfo.values())+1
            # TODO: find a strategy to recompute the probability weight here (for now == PointProbability)
            hybridStrategy['PointProbability'] = reduce(mul, self.inputInfo['SampledVarsPb'].values())
            hybridStrategy['ProbabilityWeight'] = reduce(mul, self.inputInfo['SampledVarsPb'].values())
          elm.add('hybridsamplerCoordinate', hybridSampled)
        # Here it is stored all the info regarding the DET => we create the info for all the branchings and we store them
        self.TreeInfo[self.name + '_' + str(len(self.TreeInfo.keys())+1)] = ETS.NodeTree(elm)
        self._createRunningQueueBeginOne(self.TreeInfo[self.name + '_' + str(len(self.TreeInfo.keys()))],branchedLevel, model,myInput)
    return DynamicEventTree.localGenerateInput(self,model,myInput)

  def localInputAndChecks(self,xmlNode):
    """
    Class specific inputs will be read here and checked for validity.
    @ In, xmlNode: The xml element node that will be checked against the
                   available options specific to this Sampler.
    """
    #check if the hybrid DET has been activated, in case remove the nodes and treat them separaterly
    hybridNodes = xmlNode.findall("HybridSampler")
    if len(hybridNodes) != 0:
      # check the type of hybrid that needs to be performed
      limitSurfaceHybrid = False
      for elm in hybridNodes:
        samplType = elm.attrib['type'] if 'type' in elm.attrib.keys() else None
        if samplType == 'LimitSurface':
          if len(hybridNodes) != 1: self.raiseAnError(IOError,'if one of the HybridSampler is of type "LimitSurface", it can not be combined with other strategies. Only one HybridSampler node can be inputted!')
          limitSurfaceHybrid = True
      if limitSurfaceHybrid == True:
        #remove the elements from original xmlNode and check if the types are compatible
        for elm in hybridNodes: xmlNode.remove(elm)
        self.hybridDETstrategy = 1
      else: self.hybridDETstrategy = 2
      if self.hybridDETstrategy == 2: self.raiseAnError(IOError, 'The sheaf of LSs for the Adaptive Hybrid DET is not yet available. Use type "LimitSurface"!')

    DynamicEventTree.localInputAndChecks(self,xmlNode)
    # now we put back the nodes into the xmlNode to initialize the LimitSurfaceSearch with those variables as well
    for elm in hybridNodes:
      for child in elm:
        if limitSurfaceHybrid == True              : xmlNode.append(child)
        if child.tag in ['variable','Distribution']: self.epistemicVariables[child.attrib['name']] = None
    LimitSurfaceSearch._readMoreXMLbase(self,xmlNode)
    LimitSurfaceSearch.localInputAndChecks(self,xmlNode)
    if 'mode' in xmlNode.attrib.keys():
      if   xmlNode.attrib['mode'].lower() == 'online': self.detAdaptMode = 2
      elif xmlNode.attrib['mode'].lower() == 'post'  : self.detAdaptMode = 1
      else:  self.raiseAnError(IOError,'unknown mode ' + xmlNode.attrib['mode'] + '. Available are "online" and "post"!')
    if 'noTransitionStrategy' in xmlNode.attrib.keys():
      if xmlNode.attrib['noTransitionStrategy'].lower() == 'mc'    : self.noTransitionStrategy = 1
      elif xmlNode.attrib['noTransitionStrategy'].lower() == 'grid': self.noTransitionStrategy = 2
      else:  self.raiseAnError(IOError,'unknown noTransitionStrategy '+xmlNode.attrib['noTransitionStrategy']+'. Available are "mc" and "grid"!')
    if 'updateGrid' in xmlNode.attrib.keys():
      if xmlNode.attrib['updateGrid'].lower() in utils.stringsThatMeanTrue(): self.insertAdaptBPb = True
    # we add an artificial threshold because I need to find a way to prepend a rootbranch into a Tree object
    for  val in self.branchProbabilities.values():
      if min(val) != 1e-3: val.insert(0, 1e-3)


  def _generateDistributions(self,availableDist,availableFunc):
    """
      Generates the distrbutions and functions.
      @ In, availDist, dict of distributions
      @ In, availDist, dict of functions
      @ Out, None
    """
    DynamicEventTree._generateDistributions(self,availableDist,availableFunc)

  def localInitialize(self,solutionExport = None):
    """
    Will perform all initialization specific to this Sampler. This will be
    called at the beginning of each Step where this object is used. See base
    class for more details.
    @ InOut, solutionExport: a PointSet to hold the solution
    @ Out None
    """
    if self.detAdaptMode == 2: self.startAdaptive = True
    # we first initialize the LimitSurfaceSearch sampler
    LimitSurfaceSearch.localInitialize(self,solutionExport=solutionExport)
    if self.hybridDETstrategy is not None:
      # we are running an adaptive hybrid DET and not only an adaptive DET
      if self.hybridDETstrategy == 1:
        gridVector = self.limitSurfacePP.gridEntity.returnParameter("gridVectors")
        # construct an hybrid DET through an XML node
        distDict, xmlNode = {}, ET.fromstring('<InitNode> <HybridSampler type="Grid"/> </InitNode>')
        for varName, dist in self.distDict.items():
          if varName.replace('<distribution>','') in self.epistemicVariables.keys():
            # found an epistemic
            varNode  = ET.Element('Distribution' if varName.startswith('<distribution>') else 'variable',{'name':varName.replace('<distribution>','')})
            varNode.append(ET.fromstring("<distribution>"+dist.name.strip()+"</distribution>"))
            distDict[dist.name.strip()] = self.distDict[varName]
            varNode.append(ET.fromstring('<grid construction="custom" type="value">'+' '.join([str(elm) for elm in gridVector.values()[0][varName.replace('<distribution>','')]])+'</grid>'))
            xmlNode.find("HybridSampler").append(varNode)
        self._localInputAndChecksHybrid(xmlNode)
        for hybridsampler in self.hybridStrategyToApply.values(): hybridsampler._generateDistributions(distDict, {})
    DynamicEventTree.localInitialize(self)
    if self.hybridDETstrategy == 2: self.actualHybridTree = utils.first(self.TreeInfo.keys())
    self._endJobRunnable    = sys.maxsize

  def generateInput(self,model,oldInput):
    """
    Will generate an input
    @in model   : it is the instance of a model
    @in oldInput: [] a list of the original needed inputs for the model (e.g.
                     list of files, etc. etc)
    @return     : [] containing the new inputs -in reality it is the model that
                     returns this, the Sampler generates the values to be placed
                     in the model input
    """
    return DynamicEventTree.generateInput(self, model, oldInput)

  def localFinalizeActualSampling(self,jobObject,model,myInput):
    """
    General function (available to all samplers) that finalizes the sampling
    calculation just ended. See base class for more information.
    @ In, jobObject    : JobHandler Instance of the job (run) just finished
    @ In, model        : Model Instance... It may be a Code Instance, ROM, etc.
    @ In, myInput      : List of the original input files
    @ Out, None
    """
    returncode = DynamicEventTree.localFinalizeActualSampling(self,jobObject,model,myInput,genRunQueue=False)
    forceEvent = True if self.startAdaptive else False
    if returncode:
      self._createRunningQueue(model,myInput, forceEvent)

#
#
#
#
class FactorialDesign(Grid):
  """
  Samples the model on a given (by input) set of points
  """
  def __init__(self):
    """
    Default Constructor that will initialize member variables with reasonable
    defaults or empty lists/dictionaries where applicable.
    @ In, None
    @ Out, None
    """
    Grid.__init__(self)
    self.printTag = 'SAMPLER FACTORIAL DESIGN'
    # accepted types. full = full factorial, 2levelFract = 2-level fracional factorial, pb = Plackett-Burman design. NB. full factorial is equivalent to Grid sampling
    self.acceptedTypes = ['full','2levelfract','pb'] # accepted factorial types
    self.factOpt       = {}                          # factorial options (type,etc)
    self.designMatrix  = None                        # matrix container

  def localInputAndChecks(self,xmlNode):
    """
    Class specific xml inputs will be read here and checked for validity.
    Specifically, reading and construction of the grid.
    @ In, xmlNode: The xml element node that will be checked against the
                   available options specific to this Sampler.
    @ Out, None
    """
    Grid.localInputAndChecks(self,xmlNode)
    factsettings = xmlNode.find("FactorialSettings")
    if factsettings == None: self.raiseAnError(IOError,'FactorialSettings xml node not found!')
    facttype = factsettings.find("algorithmType")
    if facttype == None: self.raiseAnError(IOError,'node "algorithmType" not found in FactorialSettings xml node!!!')
    elif not facttype.text.lower() in self.acceptedTypes:self.raiseAnError(IOError,' "type" '+facttype.text+' unknown! Available are ' + ' '.join(self.acceptedTypes))
    self.factOpt['algorithmType'] = facttype.text.lower()
    if self.factOpt['algorithmType'] == '2levelfract':
      self.factOpt['options'] = {}
      self.factOpt['options']['gen'] = factsettings.find("gen")
      self.factOpt['options']['genMap'] = factsettings.find("genMap")
      if self.factOpt['options']['gen'] == None: self.raiseAnError(IOError,'node "gen" not found in FactorialSettings xml node!!!')
      if self.factOpt['options']['genMap'] == None: self.raiseAnError(IOError,'node "genMap" not found in FactorialSettings xml node!!!')
      self.factOpt['options']['gen'] = self.factOpt['options']['gen'].text.split(',')
      self.factOpt['options']['genMap'] = self.factOpt['options']['genMap'].text.split(',')
      if len(self.factOpt['options']['genMap']) != len(self.gridInfo.keys()): self.raiseAnError(IOError,'number of variable in genMap != number of variables !!!')
      if len(self.factOpt['options']['gen']) != len(self.gridInfo.keys())   : self.raiseAnError(IOError,'number of variable in gen != number of variables !!!')
      rightOrder = [None]*len(self.gridInfo.keys())
      if len(self.factOpt['options']['genMap']) != len(self.factOpt['options']['gen']): self.raiseAnError(IOError,'gen and genMap different size!')
      if len(self.factOpt['options']['genMap']) != len(self.gridInfo.keys()): self.raiseAnError(IOError,'number of gen attributes and variables different!')
      for ii,var in enumerate(self.factOpt['options']['genMap']):
        if var not in self.gridInfo.keys(): self.raiseAnError(IOError,' variable "'+var+'" defined in genMap block not among the inputted variables!')
        rightOrder[self.axisName.index(var)] = self.factOpt['options']['gen'][ii]
      self.factOpt['options']['orderedGen'] = rightOrder
    if self.factOpt['algorithmType'] != 'full':
      self.externalgGridCoord = True
      for varname in self.gridInfo.keys():
        if len(self.gridEntity.returnParameter("gridInfo")[varname][2]) != 2:
          self.raiseAnError(IOError,'The number of levels for type '+
                        self.factOpt['algorithmType'] +' must be 2! In variable '+varname+ ' got number of levels = ' +
                        str(len(self.gridEntity.returnParameter("gridInfo")[varname][2])))
    else: self.externalgGridCoord = False

  def localAddInitParams(self,tempDict):
    """
    Appends a given dictionary with class specific member variables and their
    associated initialized values.
    @ InOut, tempDict: The dictionary where we will add the initialization
                       parameters specific to this Sampler.
    """
    Grid.localAddInitParams(self,tempDict)
    for key,value in self.factOpt.items():
      if key != 'options': tempDict['Factorial '+key] = value
      else:
        for kk,val in value.items(): tempDict['Factorial options '+kk] = val

  def localInitialize(self):
    """
    This method initialize the factorial matrix. No actions are taken for full-factorial since it is equivalent to the Grid sampling this sampler is based on
    """
    Grid.localInitialize(self)
    if   self.factOpt['algorithmType'] == '2levelfract': self.designMatrix = doe.fracfact(' '.join(self.factOpt['options']['orderedGen'])).astype(int)
    elif self.factOpt['algorithmType'] == 'pb'         : self.designMatrix = doe.pbdesign(len(self.gridInfo.keys())).astype(int)
    if self.designMatrix != None:
      self.designMatrix[self.designMatrix == -1] = 0 # convert all -1 in 0 => we can access to the grid info directly
      self.limit = self.designMatrix.shape[0]        # the limit is the number of rows

  def localGenerateInput(self,model,myInput):
    """
    Will generate an input and associate it with a probability
      @ In, model, the model to evaluate
      @ In, myInput, list of original inputs (unused)
      @ Out, None
    """
    if self.factOpt['algorithmType'] == 'full':  Grid.localGenerateInput(self,model, myInput)
    else:
      self.gridCoordinate = self.designMatrix[self.counter - 1][:].tolist()
      Grid.localGenerateInput(self,model, myInput)
#
#
#
#
class ResponseSurfaceDesign(Grid):
  """
  Samples the model on a given (by input) set of points
  """
  def __init__(self):
    """
    Default Constructor that will initialize member variables with reasonable
    defaults or empty lists/dictionaries where applicable.
    @ In, None
    @ Out, None
    """
    Grid.__init__(self)
    self.limit    = 1
    self.printTag = 'SAMPLER RESPONSE SURF DESIGN'
    self.respOpt         = {}                                    # response surface design options (type,etc)
    self.designMatrix    = None                                  # matrix container
    self.bounds          = {}                                    # dictionary of lower and upper
    self.mapping         = {}                                    # mapping between designmatrix coordinates and position in grid
    self.minNumbVars     = {'boxbehnken':3,'centralcomposite':2} # minimum number of variables
    # dictionary of accepted types and options (required True, optional False)
    self.acceptedOptions = {'boxbehnken':['ncenters'], 'centralcomposite':['centers','alpha','face']}

  def localInputAndChecks(self,xmlNode):
    """reading and construction of the grid"""
    Grid.localInputAndChecks(self,xmlNode)
    factsettings = xmlNode.find("ResponseSurfaceDesignSettings")
    if factsettings == None: self.raiseAnError(IOError,'ResponseSurfaceDesignSettings xml node not found!')
    facttype = factsettings.find("algorithmType")
    if facttype == None: self.raiseAnError(IOError,'node "algorithmType" not found in ResponseSurfaceDesignSettings xml node!!!')
    elif not facttype.text.lower() in self.acceptedOptions.keys():self.raiseAnError(IOError,'"type" '+facttype.text+' unknown! Available are ' + ' '.join(self.acceptedOptions.keys()))
    self.respOpt['algorithmType'] = facttype.text.lower()
    # set defaults
    if self.respOpt['algorithmType'] == 'boxbehnken': self.respOpt['options'] = {'ncenters':None}
    else                                             : self.respOpt['options'] = {'centers':(4,4),'alpha':'orthogonal','face':'circumscribed'}
    for child in factsettings:
      if child.tag not in 'algorithmType': self.respOpt['options'][child.tag] = child.text.lower()
    # start checking
    for key,value in self.respOpt['options'].items():
      if key not in self.acceptedOptions[facttype.text.lower()]: self.raiseAnError(IOError,'node '+key+' unknown. Available are "'+' '.join(self.acceptedOptions[facttype.text.lower()])+'"!!')
      if self.respOpt['algorithmType'] == 'boxbehnken':
        if key == 'ncenters':
          if self.respOpt['options'][key] != None:
            try   : self.respOpt['options'][key] = int(value)
            except: self.raiseAnError(IOError,'"'+key+'" is not an integer!')
      else:
        if key == 'centers':
          if len(value.split(',')) != 2: self.raiseAnError(IOError,'"'+key+'" must be a comma separated string of 2 values only!')
          try: self.respOpt['options'][key] = (int(value.split(',')[0]),int(value.split(',')[1]))
          except: self.raiseAnError(IOError,'"'+key+'" values must be integers!!')
        if key == 'alpha':
          if value not in ['orthogonal','rotatable']: self.raiseAnError(IOError,'Not recognized options for node ' +'"'+key+'". Available are "orthogonal","rotatable"!')
        if key == 'face':
          if value not in ['circumscribed','faced','inscribed']: self.raiseAnError(IOError,'Not recognized options for node ' +'"'+key+'". Available are "circumscribed","faced","inscribed"!')
    gridInfo = self.gridEntity.returnParameter('gridInfo')
    if len(self.toBeSampled.keys()) != len(gridInfo.keys()): self.raiseAnError(IOError,'inconsistency between number of variables and grid specification')
    for varName, values in gridInfo.items():
      if values[1] != "custom" : self.raiseAnError(IOError,"The grid construct needs to be custom for variable "+varName)
      if len(values[2]) != 2   : self.raiseAnError(IOError,"The number of values can be accepted are only 2 (lower and upper bound) for variable "+varName)
    self.gridCoordinate = [None]*len(self.axisName)
    if len(self.gridCoordinate) < self.minNumbVars[self.respOpt['algorithmType']]: self.raiseAnError(IOError,'minimum number of variables for type "'+ self.respOpt['type'] +'" is '+str(self.minNumbVars[self.respOpt['type']])+'!!')
    self.externalgGridCoord = True

  def localAddInitParams(self,tempDict):
    """
    Appends a given dictionary with class specific member variables and their
    associated initialized values.
    @ InOut, tempDict: The dictionary where we will add the initialization
                       parameters specific to this Sampler.
    """
    Grid.localAddInitParams(self,tempDict)
    for key,value in self.respOpt.items():
      if key != 'options': tempDict['Response Design '+key] = value
      else:
        for kk,val in value.items(): tempDict['Response Design options '+kk] = val

  def localInitialize(self):
    """
    This method initialize the response matrix. No actions are taken for full-factorial since it is equivalent to the Grid sampling this sampler is based on
    """
    if   self.respOpt['algorithmType'] == 'boxbehnken'      : self.designMatrix = doe.bbdesign(len(self.gridInfo.keys()),center=self.respOpt['options']['ncenters'])
    elif self.respOpt['algorithmType'] == 'centralcomposite': self.designMatrix = doe.ccdesign(len(self.gridInfo.keys()), center=self.respOpt['options']['centers'], alpha=self.respOpt['options']['alpha'], face=self.respOpt['options']['face'])
    gridInfo   = self.gridEntity.returnParameter('gridInfo')
    stepLength = {}
    for cnt, varName in enumerate(self.axisName):
      self.mapping[varName] = np.unique(self.designMatrix[:,cnt]).tolist()
      gridInfo[varName] = (gridInfo[varName][0],gridInfo[varName][1],InterpolatedUnivariateSpline(np.array([min(self.mapping[varName]), max(self.mapping[varName])]),
                           np.array([min(gridInfo[varName][2]), max(gridInfo[varName][2])]), k=1)(self.mapping[varName]).tolist())
      stepLength[varName] = [round(gridInfo[varName][-1][k+1] - gridInfo[varName][-1][k],14) for k in range(len(gridInfo[varName][-1])-1)]
    self.gridEntity.updateParameter("stepLength", stepLength, False)
    self.gridEntity.updateParameter("gridInfo", gridInfo)
    Grid.localInitialize(self)
    self.limit = self.designMatrix.shape[0]

  def localGenerateInput(self,model,myInput):
    gridcoordinate = self.designMatrix[self.counter - 1][:].tolist()
    for cnt, varName in enumerate(self.axisName): self.gridCoordinate[cnt] = self.mapping[varName].index(gridcoordinate[cnt])
    Grid.localGenerateInput(self,model, myInput)
#
#
#
#
class SparseGridCollocation(Grid):
  def __init__(self):
    """
    Default Constructor that will initialize member variables with reasonable
    defaults or empty lists/dictionaries where applicable.
    @ In, None
    @ Out, None
    """
    Grid.__init__(self)
    self.type           = 'SparseGridCollocationSampler'
    self.printTag       = 'SAMPLER '+self.type.upper()
    self.assemblerObjects={}    #dict of external objects required for assembly
    self.maxPolyOrder   = None  #L, the relative maximum polynomial order to use in any dimension
    self.indexSetType   = None  #TP, TD, or HC; the type of index set to use
    self.adaptive       = False #TODO
    self.polyDict       = {}    #varName-indexed dict of polynomial types
    self.quadDict       = {}    #varName-indexed dict of quadrature types
    self.importanceDict = {}    #varName-indexed dict of importance weights
    self.maxPolyOrder   = None  #integer, relative maximum polynomial order to be used in any one dimension
    self.lastOutput     = None  #pointer to output dataObjects object
    self.ROM            = None  #pointer to ROM
    self.jobHandler     = None  #pointer to job handler for parallel runs
    self.doInParallel   = True  #compute sparse grid in parallel flag, recommended True
    self.existing       = []    #restart data points

    self._addAssObject('ROM','1')

  def _localWhatDoINeed(self):
    """
    This method is a local mirror of the general whatDoINeed method.
    It is implemented by the samplers that need to request special objects
    @ In , None, None
    @ Out, dict, dictionary of objects needed
    """
    gridDict = Grid._localWhatDoINeed(self)
    gridDict['internal'] = [(None,'jobHandler')]
    return gridDict

  def _localGenerateAssembler(self,initDict):
    """Generates the assembler.
    @ In, initDict, dict, init objects
    @ Out, None
    """
    Grid._localGenerateAssembler(self, initDict)
    self.jobHandler = initDict['internal']['jobHandler']
    #do a distributions check for ND
    for dist in self.distDict.values():
      if isinstance(dist,Distributions.NDimensionalDistributions): self.raiseAnError(IOError,'ND Dists not supported for this sampler (yet)!')

  def localInputAndChecks(self,xmlNode):
    """
    Reads in XML node
    @ In, xmlNode, XML node, input xml
    @ Out, None
    """
    self.doInParallel = xmlNode.attrib['parallel'].lower() in ['1','t','true','y','yes'] if 'parallel' in xmlNode.attrib.keys() else True
    self.writeOut = xmlNode.attrib['outfile'] if 'outfile' in xmlNode.attrib.keys() else None
    for child in xmlNode:
      if child.tag == 'Distribution':
        varName = '<distribution>'+child.attrib['name']
      elif child.tag == 'variable':
        varName = child.attrib['name']
        self.axisName.append(varName)

  def localInitialize(self):
    """Performs local initialization
    @ In, None
    @ Out, None
    """
    for key in self.assemblerDict.keys():
      if 'ROM' in key:
        for value in self.assemblerDict[key]: self.ROM = value[3]
    SVLs = self.ROM.SupervisedEngine.values()
    SVL = utils.first(SVLs) #often need only one
    self.features = SVL.features
    self._generateQuadsAndPolys(SVL)
    #print out the setup for each variable.
    msg=self.printTag+' INTERPOLATION INFO:\n'
    msg+='    Variable | Distribution | Quadrature | Polynomials\n'
    for v in self.quadDict.keys():
      msg+='   '+' | '.join([v,self.distDict[v].type,self.quadDict[v].type,self.polyDict[v].type])+'\n'
    msg+='    Polynomial Set Degree: '+str(self.maxPolyOrder)+'\n'
    msg+='    Polynomial Set Type  : '+str(SVL.indexSetType)+'\n'
    self.raiseADebug(msg)

    self.raiseADebug('Starting index set generation...')
    self.indexSet = IndexSets.returnInstance(SVL.indexSetType,self)
    self.indexSet.initialize(self.distDict,self.importanceDict,self.maxPolyOrder)
    if self.indexSet.type=='Custom':
      self.indexSet.setPoints(SVL.indexSetVals)

    self.raiseADebug('Starting sparse grid generation...')
    self.sparseGrid = Quadratures.SparseQuad()
    # NOTE this is the most expensive step thus far; try to do checks before here
    self.sparseGrid.initialize(self.features,self.indexSet,self.distDict,self.quadDict,self.jobHandler,self.messageHandler)

    if self.writeOut != None:
      msg=self.sparseGrid.__csv__()
      outFile=open(self.writeOut,'w')
      outFile.writelines(msg)
      outFile.close()

    #if restart, figure out what runs we need; else, all of them
    if self.restartData != None:
      inps = self.restartData.getInpParametersValues()
      #make reorder map
      reordmap=list(list(inps.keys()).index(i) for i in self.features)
      solns = list(v for v in inps.values())
      ordsolns = [solns[i] for i in reordmap]
      self.existing = zip(*ordsolns)

    self.limit=len(self.sparseGrid)
    self.raiseADebug('Size of Sparse Grid  :'+str(self.limit))
    self.raiseADebug('Number from Restart :'+str(utils.iter_len(self.existing)))
    self.raiseADebug('Number of Runs Needed :'+str(self.limit-utils.iter_len(self.existing)))
    self.raiseADebug('Finished sampler generation.')

    self.raiseADebug('indexset:',self.indexSet)
    for SVL in self.ROM.SupervisedEngine.values():
      SVL.initialize({'SG':self.sparseGrid,
                      'dists':self.distDict,
                      'quads':self.quadDict,
                      'polys':self.polyDict,
                      'iSet':self.indexSet})

  def _generateQuadsAndPolys(self,SVL):
    """
      Builds the quadrature objects, polynomial objects, and importance weights for all
      the distributed variables.  Also sets maxPolyOrder.
      @ In, SVL, SupervisedEngine object, one of the SupervisedEngine objects from the ROM
      @ Out, None
    """
    ROMdata = SVL.interpolationInfo()
    self.maxPolyOrder = SVL.maxPolyOrder
    #check input space consistency
    samVars=self.axisName[:]
    romVars=SVL.features[:]
    try:
      for v in self.axisName:
        samVars.remove(v)
        romVars.remove(v)
    except ValueError:
      self.raiseAnError(IOError,'variable '+v+' used in sampler but not ROM features! Collocation requires all vars in both.')
    if len(romVars)>0:
      self.raiseAnError(IOError,'variables '+str(romVars)+' specified in ROM but not sampler! Collocation requires all vars in both.')
    for v in ROMdata.keys():
      if v not in self.axisName:
        self.raiseAnError(IOError,'variable '+v+' given interpolation rules but '+v+' not in sampler!')
      else:
        self.gridInfo[v] = ROMdata[v] #quad, poly, weight
    #set defaults, then replace them if they're asked for
    for v in self.axisName:
      if v not in self.gridInfo.keys():
        self.gridInfo[v]={'poly':'DEFAULT','quad':'DEFAULT','weight':'1'}
    #establish all the right names for the desired types
    for varName,dat in self.gridInfo.items():
      if dat['poly'] == 'DEFAULT': dat['poly'] = self.distDict[varName].preferredPolynomials
      if dat['quad'] == 'DEFAULT': dat['quad'] = self.distDict[varName].preferredQuadrature
      polyType=dat['poly']
      subType = None
      distr = self.distDict[varName]
      if polyType == 'Legendre':
        if distr.type == 'Uniform':
          quadType=dat['quad']
        else:
          quadType='CDF'
          subType=dat['quad']
          if subType not in ['Legendre','ClenshawCurtis']:
            self.raiseAnError(IOError,'Quadrature '+subType+' not compatible with Legendre polys for '+distr.type+' for variable '+varName+'!')
      else:
        quadType=dat['quad']
      if quadType not in distr.compatibleQuadrature:
        self.raiseAnError(IOError,' Quadrature type "'+quadType+'" is not compatible with variable "'+varName+'" distribution "'+distr.type+'"')

      quad = Quadratures.returnInstance(quadType,self,Subtype=subType)
      quad.initialize(distr,self.messageHandler)
      self.quadDict[varName]=quad

      poly = OrthoPolynomials.returnInstance(polyType,self)
      poly.initialize(quad,self.messageHandler)
      self.polyDict[varName] = poly

      self.importanceDict[varName] = float(dat['weight'])

  def localGenerateInput(self,model,myInput):
    """
      Provide the next point in the sparse grid.
      @ In, model, Model, the model to evaluate
      @ In, myInput, list(str), list of original inputs
      @ Out, None
    """
    found=False
    while not found:
      try: pt,weight = self.sparseGrid[self.counter-1]
      except IndexError: raise utils.NoMoreSamplesNeeded
      if pt in self.existing:
        self.counter+=1
        if self.counter==self.limit: raise utils.NoMoreSamplesNeeded
        continue
      else:
        found=True
        for v,varName in enumerate(self.sparseGrid.varNames):
          self.values[varName] = pt[v]
          self.inputInfo['SampledVarsPb'][varName] = self.distDict[varName].pdf(self.values[varName])
          self.inputInfo['ProbabilityWeight-'+varName.replace(",","-")] = self.inputInfo['SampledVarsPb'][varName]
        self.inputInfo['PointProbability'] = reduce(mul,self.inputInfo['SampledVarsPb'].values())
        self.inputInfo['ProbabilityWeight'] = weight
        self.inputInfo['SamplerType'] = 'Sparse Grid Collocation'
#
#
#
#
class AdaptiveSparseGrid(AdaptiveSampler,SparseGridCollocation):
  def __init__(self):
    """
    Default Constructor that will initialize member variables with reasonable
    defaults or empty lists/dictionaries where applicable.
    @ In, None
    @ Out, None
    """
    SparseGridCollocation.__init__(self)
    #identification
    self.type                    = 'AdaptiveSparseGridSampler'
    self.printTag                = self.type
    #assembler objects
    self.solns                   = None  #TimePointSet of solutions -> assembled
    self.ROM                     = None  #eventual final ROM object
    #input parameters
    self.maxPolyOrder            = 0     #max size of polynomials to allow
    self.persistence             = 0     #number of forced iterations, default 2
    self.convType                = None  #convergence criterion to use
    #convergence/training tools
    self.expImpact               = {}    #dict of potential included polynomials and their estimated impacts, [target][index]
    self.actImpact               = {}    #dict of included polynomials and their current impact, [target][index] = impact
    self.sparseGrid              = None  #current sparse grid
    self.oldSG                   = None  #previously-accepted sparse grid
    self.error                   = 0     #estimate of percent of moment calculated so far
    #solution storage
    self.existing                = {}    #rolling list of sampled points
    self.neededPoints            = []    #queue of points to submit
    self.submittedNotCollected   = []    #list of points submitted but not yet collected and used
    self.pointsNeededToMakeROM   = set() #list of distinct points needed in this process
    self.unfinished              = 0     #number of runs still running when convergence complete
    self.batchDone               = True  #flag for whether jobHandler has complete batch or not
    self.done                    = False #flipped when converged
    self.newSolutionSizeShouldBe = None  #used to track and debug intended size of solutions
    self.inTraining              = set() #list of index set points for whom points are being run

    self._addAssObject('TargetEvaluation','1')

  def localInputAndChecks(self,xmlNode):
    """
    Reads in XML node
    @ In, xmlNode, XML node, input xml
    @ Out, None
    """
    SparseGridCollocation.localInputAndChecks(self,xmlNode)
    if 'Convergence' not in list(c.tag for c in xmlNode): self.raiseAnError(IOError,'Convergence node not found in input!')
    convnode = xmlNode.find('Convergence')
    self.convType     = convnode.attrib['target']
    self.maxPolyOrder = int(convnode.attrib.get('maxPolyOrder',10))
    self.persistence  = int(convnode.attrib.get('persistence',2))
    self.maxRuns      = convnode.attrib.get('maxRuns',None)
    self.convValue    = float(convnode.text)

    if self.maxRuns is not None: self.maxRuns = int(self.maxRuns)

  def localInitialize(self):
    """Performs local initialization
    @ In, None
    @ Out, None
    """
    #set a pointer to the end-product ROM
    self.ROM = self.assemblerDict['ROM'][0][3]
    #obtain the DataObject that contains evaluations of the model
    self.solns = self.assemblerDict['TargetEvaluation'][0][3]
    #set a pointer to the GaussPolynomialROM object
    SVLs = self.ROM.SupervisedEngine.values()
    SVL = utils.first(SVLs) #sampler doesn't always care about which target
    self.features=SVL.features #the input space variables
    self.targets  = self.ROM.initializationOptionDict['Target'].split(',')
    for t in self.targets:
      self.expImpact[t] = {}
      self.actImpact[t] = {}
    mpo = self.maxPolyOrder #save it to re-set it after calling generateQuadsAndPolys
    self._generateQuadsAndPolys(SVL) #lives in GaussPolynomialRom object
    self.maxPolyOrder = mpo #re-set it

    #print out the setup for each variable.
    self.raiseADebug(' INTERPOLATION INFO:')
    self.raiseADebug('    Variable | Distribution | Quadrature | Polynomials')
    for v in self.quadDict.keys():
      self.raiseADebug('   '+' | '.join([v,self.distDict[v].type,self.quadDict[v].type,self.polyDict[v].type]))
    self.raiseADebug('    Polynomial Set Type  : adaptive')

    #create the index set
    self.raiseADebug('Starting index set generation...')
    self.indexSet = IndexSets.returnInstance('AdaptiveSet',self)
    self.indexSet.initialize(self.distDict,self.importanceDict,self.maxPolyOrder)
    for pt in self.indexSet.active:
      self.inTraining.add(pt)
      for t in self.targets:
        self.expImpact[t][pt] = 1.0 #dummy, just to help algorithm be consistent

    #set up the already-existing solutions (and re-order the inputs appropriately)
    self._updateExisting()

    #make the first sparse grid ('dummy' is an unneeded index set)
    self.sparseGrid = self._makeSparseQuad(self.indexSet.active)

    #set up the points we need RAVEN to run before we can continue
    self.newSolutionSizeShouldBe = len(self.existing)
    self._addNewPoints()

  def localStillReady(self,ready,skipJobHandlerCheck=False):
    """
      Determines what additional points are necessary for RAVEN to run.
      @ In, ready, bool, true if ready
      @ In, skipJobHandlerCheck, optional bool, if true bypasses check on active runs in jobHandler
      @ Out, ready, bool, true if ready
    """
    #if we're done, be done
    if self.done: return False
    #update existing solutions
    self._updateExisting()
    #if we're not ready elsewhere, just be not ready
    if ready==False: return ready
    #if we still have a list of points to sample, just keep on trucking.
    if len(self.neededPoints)>0:
      return True
    #if points all submitted but not all done, not ready for now.
    if (not self.batchDone) or (not skipJobHandlerCheck and not self.jobHandler.isFinished()):
      return False
    if len(self.existing) < self.newSolutionSizeShouldBe:
      return False
    #if no points to check right now, search for points to sample
    #this should also mean the points for the poly-in-training are done
    while len(self.neededPoints)<1:
      #update sparse grid and set active impacts
      self._updateQoI()
      #move the index set forward
      self.indexSet.forward(self.indexSet.points[-1])
      #estimate impacts
      for pidx in self.indexSet.active:
        self._estimateImpact(pidx)
      #check error convergence, using the worst from each target
      self.error = 0
      for pidx in self.indexSet.active:
        self.error += max(self.expImpact[t][pidx] for t in self.targets)
      self.raiseAMessage('  estimated remaining error: %1.4e target error: %1.4e, runs: %i' %(self.error,self.convValue,len(self.pointsNeededToMakeROM)))
      #if error small enough, converged!
      if abs(self.error) < self.convValue:
        done=True #we've converged!
        self.converged = True
        break
      #otherwise, not converged...
      #what if we have no polynomials to consider...
      if len(self.indexSet.active)<1:
        self.raiseADebug('No new polynomials to consider!')
        break
      #find the highest overall impact to run next
      idx = self._findHighestImpactIndex()
      #add it to the training list, and append its points to the requested ones
      self.inTraining.add(idx)
      newSG = self._makeSparseQuad([idx])
      self._addNewPoints(newSG)
    #if we exited while loop without finding points, we must be done!
    if len(self.neededPoints)<1:
      self.converged = True
      self.raiseADebug('Index points in use, and their impacts:')
      for p in self.indexSet.points:
        self.raiseADebug('   ',p,list(self.actImpact[t][p] for t in self.targets))
      #self.raiseADebug('Solution points collected:')
      #for e,s in self.existing.items():
      #  self.raiseADebug('   ',e,'|',s)
      self.raiseADebug('Sparse grid size:',len(self.sparseGrid))
      self._finalizeROM()
      self.unfinished = self.jobHandler.numRunning()
      self.jobHandler.terminateAll()
      self.neededPoints=[]
      self.done = True
      return False
    #otherwise, we have points to run!
    return True

  def localGenerateInput(self,model,myInput):
    """
      Generates an input. Parameters inherited.
      @ In, model, Model, unused
      @ In, myInput, list(str), unused
    """
    pt = self.neededPoints.pop() # [self.counter-1]
    self.submittedNotCollected.append(pt)
    for v,varName in enumerate(self.sparseGrid.varNames):
      self.values[varName] = pt[v]
      self.inputInfo['SampledVarsPb'][varName] = self.distDict[varName].pdf(self.values[varName])
    self.inputInfo['PointsProbability'] = reduce(mul,self.inputInfo['SampledVarsPb'].values())
    self.inputInfo['SamplerType'] = self.type

  def localFinalizeActualSampling(self,jobObject,model,myInput):
    """Performs actions after samples have been collected.
    @ In, jobObject, External/InternalRunner object, the job that finished
    @ In, model, Model object, the model that was run
    @ In, myInput, list(str), the input used for the run
    @ Out, None
    """
    #check if all sampling is done
    if self.jobHandler.isFinished(): self.batchDone = True
    else: self.batchDone = False

  def _addNewPoints(self,SG=None):
    """
    Sort through sparse grid and add any new needed points
    @ In, SG, SparseGrid (optional), sparse grid to comb for new points
    @ Out, None
    """
    if SG is None: SG = self.sparseGrid
    for pt in SG.points()[:]:
      self.pointsNeededToMakeROM.add(pt) #sets won't store redundancies
      if pt not in self.neededPoints and pt not in self.existing.keys():
        self.newSolutionSizeShouldBe+=1
        self.neededPoints.append(pt)

  def _convergence(self,poly,rom,target):
    """
      Checks the convergence of the adaptive index set via one of several ways, currently "mean", "variance", or "coeffs",
      meaning the moment coefficients of the stochastic polynomial expansion.
      @ In, poly, list(int), the polynomial index to check convergence for
      @ In, rom, SupervisedEngine, the GaussPolynomialROM object with respect to which we check convergence
      @ In, target, string, target to check convergence with respect to
      @ Out, float, estimated impact factor for this index set and sparse grid
    """
    if self.convType.lower()=='variance':
      impact = rom.polyCoeffDict[poly]**2 / sum(rom.polyCoeffDict[p]**2 for p in rom.polyCoeffDict.keys())
    elif self.convType.lower()=='coeffs':
      new = self._makeARom(sparseGrid,iset).SupervisedEngine[target]
      tot = 0 #for L2 norm of coeffs
      if self.oldSG != None:
        oSG,oSet = self._makeSparseQuad()
        old = self._makeARom(oSG,oSet).SupervisedEngine[target]
      else: old=None
      for coeff in new.polyCoeffDict.keys():
        if old!=None and coeff in old.polyCoeffDict.keys():
          n = new.polyCoeffDict[coeff]
          o = old.polyCoeffDict[coeff]
          tot+= (n - o)**2
        else:
          tot+= new.polyCoeffDict[coeff]**2
      impact = np.sqrt(tot)
    else: self.raiseAnError(KeyError,'Unexpected convergence criteria:',self.convType)
    return impact

  def _estimateImpact(self,idx):
    """
    Estimates the impact of polynomial with index idx by considering the product of its predecessor impacts.
    @ In, idx, tuple(int), polynomial index
    @ Out, None
    """
    for t in self.targets: self.expImpact[t][idx] = 1.
    for i in range(len(self.features)):
      subidx = list(idx)
      if subidx[i]>0: subidx[i] -= 1
      else: continue #on an axis
      for t in self.targets:
        self.expImpact[t][idx] *= self.actImpact[t][tuple(subidx)]

  def _finalizeROM(self):
    """
      Initializes final target ROM with necessary objects for training.
      @ In, None
      @ Out, None
    """
    self.raiseADebug('No more samples to try! Declaring sampling complete.')
    #initialize final rom with final sparse grid and index set
    for target,SVL in self.ROM.SupervisedEngine.items():
      SVL.initialize({'SG':self.sparseGrid,
                      'dists':self.distDict,
                      'quads':self.quadDict,
                      'polys':self.polyDict,
                      'iSet':self.indexSet,
                      'numRuns':len(self.pointsNeededToMakeROM)-self.unfinished})

  def _findHighestImpactIndex(self,returnValue=False):
    """
    Finds and returns the index with the highest average expected impact factor across all targets
    @ In, returnValue, bool optional, returns the value of the index if True
    @ Out, idx, tuple(int) polynomial index with greatest expected effect
    """
    point = None
    avg = 0
    for pt in self.expImpact.values()[0].keys():
      new = sum(self.expImpact[t][pt] for t in self.targets)/len(self.targets)
      if avg < new:
        avg = new
        point = pt
    self.raiseADebug('Highest impact point is',point,'with expected average impact',avg)
    if returnValue: return point,avg
    else: return point

  def _findNewPolys(self):
    """
    Pushes the adaptive index set forward in polynomial space
    @ In, None
    @ Out, None
    """
    #store the old rom, if we have it
    if len(self.indexSet.points)>1:
      self.oldSG = self.activeSGs[self.indexSet.newestPoint]
    #get the active point with the biggest impact and make it permanent
    point,impact = self.indexSet.expand()
    # find the forward points of the most effective point
    self.indexSet.forward(point,self.maxPolyOrder)

  def _integrateFunction(self,sg,r,i):
    """
      Uses the sparse grid sg to effectively integrate the r-th moment of the model.
      @ In, sg, SparseGrid, sparseGrid object
      @ In, r, int, integer moment
      @ In, i, int, index of target to evaluate
      @ Out, float, approximate integral
    """
    tot=0
    for n in range(len(sg)):
      pt,wt = sg[n]
      if pt not in self.existing.keys():
        self.raiseAnError(RuntimeError,'Trying to integrate with point',pt,'but it is not in the solutions!')
      tot+=self.existing[pt][i]**r*wt
    return tot

  def _makeARom(self,grid,inset):
    """
      Generates a GaussPolynomialRom object using the passed in sparseGrid and indexSet,
      otherwise fundamentally a copy of the end-target ROM.
      @ In, grid, SparseGrid, sparseGrid
      @ In, inset, IndexSet, indexSet
      @ Out, GaussPolynomialROM object
    """
    #deepcopy prevents overwriting
    rom  = copy.deepcopy(self.ROM) #preserves interpolation requests via deepcopy
    sg   = copy.deepcopy(grid)
    iset = copy.deepcopy(inset)
    sg.messageHandler   = self.messageHandler
    iset.messageHandler = self.messageHandler
    rom.messageHandler  = self.messageHandler
    for svl in rom.SupervisedEngine.values():
      svl.initialize({'SG'   :sg,
                      'dists':self.distDict,
                      'quads':self.quadDict,
                      'polys':self.polyDict,
                      'iSet' :iset
                      })
    #while the training won't always need all of solns, it is smart enough to take what it needs
    rom.train(self.solns)
    return rom

  def _makeSparseQuad(self,points=[]):
    """
      Generates a sparseGrid object using the self.indexSet adaptively established points
      as well as and additional points passed in (often the indexSet's adaptive points).
      @ In, points, list(tuple(int)), points
      @ Out, SparseGrid
    """
    sparseGrid = Quadratures.SparseQuad()
    iset = IndexSets.returnInstance('Custom',self)
    iset.initialize(self.distDict,self.importanceDict,self.maxPolyOrder)
    iset.setPoints(self.indexSet.points)
    iset.addPoints(points)
    sparseGrid.initialize(self.features,iset,self.distDict,self.quadDict,self.jobHandler,self.messageHandler)
    return sparseGrid

  def _updateExisting(self):
    """
      Goes through the stores solutions PointSet and pulls out solutions, ordering them
      by the order the features we're evaluating.
      @ In, None
      @ Out, None
    """
    #new: only append new points
    if not self.solns.isItEmpty():
      inps = self.solns.getInpParametersValues()
      outs = self.solns.getOutParametersValues()
      #make reorder map
      reordmap=list(inps.keys().index(i) for i in self.features)
      solns = list(v for v in inps.values())
      ordsolns = [solns[i] for i in reordmap]
      existinginps = zip(*ordsolns)
      outvals = zip(*list(v for v in outs.values()))
      self.existing = dict(zip(existinginps,outvals))

  def _updateQoI(self):
    """
    Updates Reduced Order Models (ROMs) for Quantities of Interest (QoIs), as well as impact parameters and estimated error.
    @ In, None
    @ Out, None
    """
<<<<<<< HEAD
    pt = self.neededPoints.pop() # [self.counter-1]
    for v,varName in enumerate(self.sparseGrid.varNames):
      self.values[varName] = pt[v]
      self.inputInfo['SampledVarsPb'][varName] = self.distDict[varName].pdf(self.values[varName])
      self.inputInfo['ProbabilityWeight-'+varName.replace(",","-")] = self.inputInfo['SampledVarsPb'][varName]
    self.inputInfo['PointProbability'] = reduce(mul,self.inputInfo['SampledVarsPb'].values())
    self.inputInfo['SamplerType'] = self.type
=======
    #add active (finished) points to the sparse grid
    for active in list(self.inTraining):
      #add point to index set
      self.indexSet.accept(active)
      self.sparseGrid = self._makeSparseQuad()
      for t in self.targets:
        del self.expImpact[t][active]
      self.inTraining.remove(active)
    #update all the impacts
    rom = self._makeARom(self.sparseGrid,self.indexSet)
    for poly in self.indexSet.points:
      for t in self.targets:
        impact = self._convergence(poly,rom.SupervisedEngine[t],t)
        self.actImpact[t][poly] = impact
>>>>>>> 726eeded

#
#
#
#
class Sobol(SparseGridCollocation):
  def __init__(self):
    """
    Default Constructor that will initialize member variables with reasonable
    defaults or empty lists/dictionaries where applicable.
    @ In, None
    @ Out, None
    """
    Grid.__init__(self)
    self.type           = 'SobolSampler'
    self.printTag       = 'SAMPLER SOBOL'
    self.assemblerObjects={}    #dict of external objects required for assembly
    self.maxPolyOrder   = None  #L, the relative maximum polynomial order to use in any dimension
    self.sobolOrder     = None  #S, the order of the HDMR expansion (1,2,3), queried from the sobol ROM
    self.indexSetType   = None  #the type of index set to use, queried from the sobol ROM
    self.polyDict       = {}    #varName-indexed dict of polynomial types
    self.quadDict       = {}    #varName-indexed dict of quadrature types
    self.importanceDict = {}    #varName-indexed dict of importance weights
    self.references     = {}    #reference (mean) values for distributions, by var
    self.solns          = None  #pointer to output dataObjects object
    self.ROM            = None  #pointer to sobol ROM
    self.jobHandler     = None  #pointer to job handler for parallel runs
    self.doInParallel   = True  #compute sparse grid in parallel flag, recommended True
    self.existing       = []
    self.distinctPoints = set() #tracks distinct points used in creating this ROM

    self._addAssObject('ROM','1')

  def _localWhatDoINeed(self):
    """
      Used to obtain necessary objects.
      @ In, None
      @ Out, None
    """
    gridDict = Grid._localWhatDoINeed(self)
    gridDict['internal'] = [(None,'jobHandler')]
    return gridDict

  def _localGenerateAssembler(self,initDict):
    """
      Used to obtain necessary objects.
      @ In, initDict, dict, dictionary of objects required to initialize
      @ Out, None
    """
    Grid._localGenerateAssembler(self, initDict)
    self.jobHandler = initDict['internal']['jobHandler']

  def localInputAndChecks(self,xmlNode):
    """
      Extended readMoreXML after other objects are instantiated
      @ In, xmlNode, xmlNode object, whose head should be Sobol under Sampler.
      @ Out, None
    """
    self.doInParallel = xmlNode.attrib['parallel'].lower() in ['1','t','true','y','yes'] if 'parallel' in xmlNode.attrib.keys() else True
    self.writeOut = xmlNode.attrib['outfile'] if 'outfile' in xmlNode.attrib.keys() else None
    for child in xmlNode:
      if child.tag == 'Distribution':
        varName = '<distribution>'+child.attrib['name']
      elif child.tag == 'variable':
        varName = child.attrib['name']
        self.axisName.append(varName)

  def localInitialize(self):
    """
      Initializes Sampler, including building sub-ROMs for Sobol decomposition.  Note that re-using this
      sampler will destroy any ROM trained and attached to this sampler, and can be retrained after sampling.
      @ In, None
      @ Out, None
    """
    for key in self.assemblerDict.keys():
      if 'ROM' in key:
        indice = 0
        for value in self.assemblerDict[key]:
          self.ROM = self.assemblerDict[key][indice][3]
          indice += 1
    #make combination of ROMs that we need
    self.targets  = self.ROM.SupervisedEngine.keys()
    SVLs = self.ROM.SupervisedEngine.values()
    SVL = utils.first(SVLs)
    self.sobolOrder = SVL.sobolOrder
    self._generateQuadsAndPolys(SVL)
    features = SVL.features
    needCombos = itertools.chain.from_iterable(itertools.combinations(features,r) for r in range(self.sobolOrder+1))
    self.SQs={}
    self.ROMs={} #keys are [target][combo]
    for t in self.targets: self.ROMs[t]={}
    for combo in needCombos:
      if len(combo)==0:
        continue
      distDict={}
      quadDict={}
      polyDict={}
      imptDict={}
      limit=0
      for c in combo:
        distDict[c]=self.distDict[c]
        quadDict[c]=self.quadDict[c]
        polyDict[c]=self.polyDict[c]
        imptDict[c]=self.importanceDict[c]
      iset=IndexSets.returnInstance(SVL.indexSetType,self)
      iset.initialize(distDict,imptDict,SVL.maxPolyOrder)
      self.SQs[combo] = Quadratures.SparseQuad()
      self.SQs[combo].initialize(combo,iset,distDict,quadDict,self.jobHandler,self.messageHandler)
      # initDict is for SVL.__init__()
      initDict={'IndexSet'       :iset.type,        # type of index set
                'PolynomialOrder':SVL.maxPolyOrder, # largest polynomial
                'Interpolation'  :SVL.itpDict,      # polys, quads per input
                'Features'       :','.join(combo),  # input variables
                'Target'         :None}             # set below, per-case basis
      #initializeDict is for SVL.initialize()
      initializeDict={'SG'   :self.SQs[combo],      # sparse grid
                      'dists':distDict,             # distributions
                      'quads':quadDict,             # quadratures
                      'polys':polyDict,             # polynomials
                      'iSet' :iset}                 # index set
      for name,SVL in self.ROM.SupervisedEngine.items():
        initDict['Target']     = SVL.target
        self.ROMs[name][combo] = SupervisedLearning.returnInstance('GaussPolynomialRom',self,**initDict)
        self.ROMs[name][combo].initialize(initializeDict)
    #if restart, figure out what runs we need; else, all of them
    if self.restartData != None:
      inps = self.restartData.getInpParametersValues()
      self.existing = zip(*list(v for v in inps.values()))
    #make combined sparse grids
    self.references={}
    for var,dist in self.distDict.items():
      self.references[var]=dist.untruncatedMean()
    std = self.distDict.keys()
    self.pointsToRun=[]
    #make sure reference case gets in there
    newpt = np.zeros(len(self.distDict))
    for v,var in enumerate(self.distDict.keys()):
      newpt[v] = self.references[var]
    self.pointsToRun.append(tuple(newpt))
    self.distinctPoints.add(tuple(newpt))
    #now do the rest
    for combo,rom in utils.first(self.ROMs.values()).items(): #each target is the same, so just for each combo
      SG = rom.sparseGrid #they all should have the same sparseGrid
      SG._remap(combo)
      for l in range(len(SG)):
        pt,wt = SG[l]
        newpt = np.zeros(len(std))
        for v,var in enumerate(std):
          if var in combo: newpt[v] = pt[combo.index(var)]
          else: newpt[v] = self.references[var]
        newpt=tuple(newpt)
        self.distinctPoints.add(newpt)
        if newpt not in self.pointsToRun:# and newpt not in existing: #the second half used to be commented...
          self.pointsToRun.append(newpt)
    self.limit = len(self.pointsToRun)
    self.raiseADebug('Needed points: %i' %self.limit)
    self.raiseADebug('From Restart : %i' %utils.iter_len(self.existing))
    self.raiseADebug('Still Needed : %i' %(self.limit-utils.iter_len(self.existing)))
    initdict={'ROMs':None, #self.ROMs,
              'SG':self.SQs,
              'dists':self.distDict,
              'quads':self.quadDict,
              'polys':self.polyDict,
              'refs':self.references,
              'numRuns':len(self.distinctPoints)}
    for target in self.targets:
      initdict['ROMs'] = self.ROMs[target]
      self.ROM.SupervisedEngine[target].initialize(initdict)

  def localGenerateInput(self,model,myInput):
    """
      Generates an input. Parameters inherited.
      @ In, model, Model
      @ In, myInput, list(str)
    """
    found=False
    while not found:
      try: pt = self.pointsToRun[self.counter-1]
      except IndexError: raise utils.NoMoreSamplesNeeded
      if pt in self.existing:
        self.counter+=1
        if self.counter==self.limit: raise utils.NoMoreSamplesNeeded
        continue
      else: found=True
      for v,varName in enumerate(self.distDict.keys()):
        self.values[varName] = pt[v]
        self.inputInfo['SampledVarsPb'][varName] = self.distDict[varName].pdf(self.values[varName])
        self.inputInfo['ProbabilityWeight-'+varName.replace(",","-")] = self.inputInfo['SampledVarsPb'][varName]
      self.inputInfo['PointProbability'] = reduce(mul,self.inputInfo['SampledVarsPb'].values())
      #self.inputInfo['ProbabilityWeight'] =  N/A
      self.inputInfo['SamplerType'] = 'Sparse Grids for Sobol'
#
#
#
#
class AdaptiveSobol(Sobol,AdaptiveSparseGrid):
  """
  Adaptive Sobol sampler to obtain points adaptively for training a HDMR ROM.
  """
  def __init__(self):
    """
    The constructor.
    @ In, None
    @ Out, None
    """
    Sobol.__init__(self)

    #identification
    self.type            = 'AdaptiveSobolSampler'
    self.printTag        = 'SAMPLER ADAPTIVE SOBOL'
    self.stateCounter    = 0       #counts number of times adaptive step moves forward

    #input parameters
    self.maxSobolOrder   = None    #largest dimensionality of a subset combination
    #self.maxPolyOrder    = None   #largest polynomial order to use in subset sparse grids #TODO maybe someday
    self.maxRuns         = None    #most runs to allow total before quitting
    self.convValue       = None    #value to converge adaptive sampling to
    self.tweakParam      = 1.0     #ranges 0 (only polynomials) to 2 (only subsets)
    self.statesFile      = None    #file to log the progression of the adaptive sampling
    self.subVerbosity    = 'quiet' #verbosity level for the ROMs, samplers, dataobjects created within this sampler

    #assembly objects
    self.solns           = None    #solution database, PointSet data object
    self.ROM             = None    #HDMR rom that will be constructed with the samples found here

    #storage dictionaries
    self.ROMs            = {} #subset reduced-order models by target,subset: self.ROMs[target][subset]
    self.SQs             = {} #stores sparse grid quadrature objects
    self.samplers        = {} #stores adaptive sparse grid sampling objects
    self.romShell        = {} #stores Model.ROM objects for each subset
    self.iSets           = {} #adaptive index set objects by target,subset
    self.pointsNeeded    = {} #by subset, the points needed for next step in adaptive SG sampler
    self.pointsCollected = {} #by subset, the points collected for next stip in adaptive SG sampler
    self.subsets         = {} #subset gPC ROMs to be used in full HDMR ROM that have at least started training
    self.references      = {} #mean-value cut reference points by variable
    self.useSet          = {} #accepted subsets and the associated ROMs, as useSet[subset][target]

    #convergence parameters
    self.subsetImpact    = {}    #actual impact on variance by subset combo
    self.subsetExpImpact = {}    #estimated impact on variance by subset combo
    self.done            = False #boolean to track if we've converged, or gone over limit
    self.distinctPoints  = set() #list of points needed to make this ROM, for counting purposes
    self.numConverged    = 0     #tracking for persistance
    self.persistence     = 2     #set in input, the number of successive converges to require

    #attributes
    self.features        = None #ROM features of interest, also input variable list
    self.targets         = None #ROM outputs of interest

    #point lists
    self.existing        = {}       #points from restart and calculations, and their solutions
    self.sorted          = []       #points that have been sorted into appropriate objects
    self.submittedNotCollected = [] #list of points that have been generated but not collected
    self.inTraining      = []       #usually just one tuple, unless multiple items in simultaneous training

    self._addAssObject('TargetEvaluation','1')

  def localInputAndChecks(self,xmlNode):
    """
    Extended readMoreXML.
    @ In, xmlNode, xmlNode, with head AdaptiveSobol
    @ Out, None
    """
    Sobol.localInputAndChecks(self,xmlNode)
    conv = xmlNode.find('Convergence')
    if conv is None: self.raiseAnError(IOError,'"Convergence" node not found in input!')
    #self.convType      = conv.get('target',None) #TODO not implemented.  Currently only does variance.
    for child in conv:
      if   child.tag == 'relTolerance'   : self.convValue     = float(child.text)
      elif child.tag == 'maxRuns'        : self.maxRuns       =   int(child.text)
      elif child.tag == 'maxSobolOrder'  : self.maxSobolOrder =   int(child.text)
      #elif child.tag== 'maxPolyOrder'   : self.maxPolyOrder  =   int(child.text) #TODO someday maybe.
      elif child.tag == 'progressParam'  : self.tweakParam    = float(child.text)
      elif child.tag == 'logFile'        : self.statesFile    =  file(child.text,'w')
      elif child.tag == 'subsetVerbosity': self.subVerbosity  =       child.text.lower()
    if not 0 <= self.tweakParam <= 2:
      self.raiseAnError(IOError,'progressParam must be between 0 (only add polynomials) and 2 (only add subsets) (default 1).  Input value was',self.tweakParam,'!')
    if self.subVerbosity not in ['debug','all','quiet','silent']:
      self.raiseAWarning('subsetVerbosity parameter not recognized:',self.subVerbosity,' -> continuing with "quiet"')
      self.subVerbosity = 'quiet'

  def localInitialize(self):
    """
    Initializes this sampler, building some starting subset roms for Sobol decomposition.
    @ In, None
    @ Out, None
    """
    #set up assembly-based objects
    self.solns = self.assemblerDict['TargetEvaluation'][0][3]
    self.ROM   = self.assemblerDict['ROM'][0][3]
    SVLs = self.ROM.SupervisedEngine.values()
    SVL = SVLs[0]
    self.features = SVL.features
    self.targets = self.ROM.initializationOptionDict['Target'].split(',')
    for t in self.targets:
      self.ROMs[t]            = {}
      self.subsetImpact[t]    = {}
    #generate quadratures and polynomials
    self._generateQuadsAndPolys(SVL)
    #set up reference case
    for var,dist in self.distDict.items():
      self.references[var] = dist.untruncatedMean()
    #set up first subsets, the mono-dimensionals
    self.firstCombos = list(itertools.chain.from_iterable(itertools.combinations(self.features,r) for r in [0,1]))
    for c in self.firstCombos[:]:
      #already did reference case, so remove it
      if len(c)<1:
        self.firstCombos.remove(c)
        continue
      self._makeSubsetRom(c)
      self.inTraining.append( ('poly',c,self.samplers[c]._findHighestImpactIndex()) )
      #get the points needed to push this subset forward
      self._retrieveNeededPoints(c)
    #update the solution storage array
    self._updateExisting()
    #set up the nominal point for a run
    #  Note: neededPoints is not going to be the main method for queuing points, but it will take priority.
    self.neededPoints = [tuple(self.references[var] for var in self.features)]

  def localStillReady(self,ready):
    """
    Determines if sampler is prepared to provide another input.  If not, and
    if jobHandler is finished, this will end sampling.
    @ In, ready, boolean
    @ Out, boolean
    """
    #if we've already capped runs or are otherwise done, return False
    if self.done:
      self.raiseADebug('Sampler is already done; no more runs available.')
      return False
    #if for some reason we're not ready already, just return that
    if not ready: return ready
    #collect points that have been run
    self._sortNewPoints()
    #check if there's any points to run.
    #do we still have points to run? then this while loop is skipped
    #use the while loop to find new needed points from new polys or subsets
    while sum(len(self.pointsNeeded[s]) for s in self.useSet.keys())+sum(len(self.pointsNeeded[s[1]]) for s in self.inTraining)<1:
      #since we don't need any points to sample, we can train
      for item in self.inTraining:
        sub = item[1]
        # whether we were training a poly or a new subset, we need to update the subset
        self._updateSubset(sub)
      # now that we've updated the subsets, we can train them and update the actual and expected impacts
      for item in self.inTraining:
        sub = item[1]
        #train it
        self.samplers[sub]._finalizeROM()
        self.romShell[sub].train(self.samplers[sub].solns)
        #update the actual impacts
        for t in self.targets:
          self.subsetImpact[t][sub] = self._calcActualImpact(sub,t)
          if sub in self.subsetExpImpact.keys(): del self.subsetExpImpact[sub]
        #add new/update expected impacts of subsets
        self._generateSubsets(sub)
        #remove this item from the training queue
        self.inTraining.remove(item)
      #are we at maxRuns?  If so, we need to be done.
      if self.maxRuns is not None and len(self.distinctPoints)>self.maxRuns:
        self.raiseAMessage('Maximum runs reached!  No new polynomials or subsets will be added...')
        self._earlyExit()
        return False
      #get next-most influential poly/subset to add, update global error estimate
      which, todoSub, poly = self._getLargestImpact()
      self.raiseAMessage('Next is %6s %8s%12s' %(which,','.join(todoSub),str(poly)),'| Est. error: %1.4e' %self.error)
      if self.statesFile is not None: self._printState(which,todoSub,poly)
      #are we converged?
      if self.error < self.convValue:
        self.raiseAMessage('Convergence achieved!  No new polynomials or subsets will be added...')
        self._earlyExit()
        return False
      #otherwise, we're not done...
      #  -> use the information from _getLargestImpact to add either a poly or a subset
      if which == 'poly':
        self.inTraining.append(('poly',todoSub,self.samplers[todoSub]._findHighestImpactIndex()))
        samp = self.samplers[todoSub]
        #add the poly to the subset sampler's training queue
        samp.inTraining.add(self.inTraining[-1][2])
        #add new necessary points to subset sampler
        samp._addNewPoints(samp._makeSparseQuad([self.inTraining[-1][2]]))
        #get those new needed points and store them locally
        self._retrieveNeededPoints(todoSub)
      elif which == 'subset':
        self._makeSubsetRom(todoSub)
        for t in self.targets: #TODO might be redundant, if you're cleaning up code.
          self.ROMs[t][todoSub] = self.romShell[todoSub].SupervisedEngine[t]
        self.inTraining.append(('subset',todoSub,self.romShell[todoSub]))
        #get initial needed points and store them locally
        self._retrieveNeededPoints(todoSub)
    #if all the points we need are currently submitted but not collected, we have no points to offer
    if not self._havePointsToRun(): return False
    #otherwise, we can submit points!
    return True

  def localGenerateInput(self,model,oldInput):
    """
    Generates an input to be run.
    @ In, model, Model, the model to run
    @ In, oldInput, list(str), the old input used
    @ Out, None
    """
    #note: pointsNeeded is the collection of points needed by sampler,
    #      while neededPoints is just the reference point that needs running
    #if there's a point that THIS sampler needs, prioritize it
    if len(self.neededPoints)>0:
      pt = self.neededPoints.pop()
    #otherwise, take from the highest-impact sampler's needed points
    else:
      #pointsNeeded is in order from least to most impactful, so list reverse of keys.
      subsets = self.pointsNeeded.keys()
      subsets.reverse()
      #now they're in order of impact.  Look for the next point to run.
      found = False
      for sub in subsets:
        for p in self.pointsNeeded[sub]:
          pt = self._expandCutPoint(sub,p)
          if pt not in self.submittedNotCollected:
            self.submittedNotCollected.append(pt)
            found = True
            break
        if found: break
      if not found:
        #this should not occur, but is a good sign something went wrong in developing.
        self.raiseAnError(RuntimeError,'No point was found to generate!  This should not be possible...')
    #add the number of necessary distinct points to a set (so no duplicates).
    self.distinctPoints.add(pt)
    #set up the run.
    for v,varName in enumerate(self.features):
      self.values[varName] = pt[v]
      self.inputInfo['SampledVarsPb'][varName] = self.distDict[varName].pdf(self.values[varName])
    self.inputInfo['PointsProbability'] = reduce(mul,self.inputInfo['SampledVarsPb'].values())
    self.inputInfo['SamplerType'] = 'Adaptive Sobol Sparse Grids'

  def _addPointToDataObject(self,subset,point):
    """
    Adds a cut point to the data object for the subset sampler.
    @ In, subset, tuple(string), the cut point
    @ In, point, tuple(int), the cut point to add
    @ Out, None
    """
    pointSet = self.samplers[subset].solns
    #first, check if the output is in the subset's existing solution set already
    if point in self.samplers[subset].existing.keys():
      output = self.samplers[subset].existing[point]
    #if not, get it locally, but it costs more because we have to expand the cut point
    else:
      output = self.existing[self._expandCutPoint(subset,point)]
      self.samplers[subset].existing[point] = output
    #add the point to the data set.
    for v,var in enumerate(subset):
      pointSet.updateInputValue(var,point[v])
    for v,var in enumerate(self.targets):
      pointSet.updateOutputValue(var,output[v])

  def _calcActualImpact(self,subset,target):
    """
    Calculates the total impact of the current set.
    @ In, subset, tuple(str), new subset for which impact is considered
    @ Out, float, the "error" reduced by acquiring the new point
    """
    #add the new term to the use set
    if subset not in self.useSet.keys(): self.useSet[subset] = {}
    self.useSet[subset][target] = self.ROMs[target][subset]
    #compute the impact as the contribution to the variance
    totvar = 0
    for s in self.useSet.keys():
      totvar += self.ROMs[target][s].__variance__()
    #avoid div by 0 error
    if totvar > 0:
      return self.ROMs[target][subset].__variance__()/totvar
    else:
      return self.ROMs[target][subset].__variance__()

  def _calcExpImpact(self,subset,target):
    """
    Estimates the importance (impact) of the subset, based on its predecessors
    @ In, subset, tuple(str), the subset spanning the cut plane of interest
    @ In, target, str, target to estimate impact for
    @ Out, float, the expected impact
    """
    #estimate impact as the product of predecessors
    #TODO this could be improved for higher dimensions, ie s(a,b,c) = s(a)*s(b)*s(c) or s(a,b)*s(c) or ?
    #for now, using product of all of the immediate predecessors, which seems to be an okay guess
    impact = 1
    for sub in self.useSet.keys():
      #only use immediate predecessor
      if len(sub)<len(subset)-1: continue
      #use builtin set mechanics to figure out if "sub" is a subset of "subset"
      if set(sub).issubset(set(subset)): #confusing naming!  if sub is a predecessor of subset...
        impact*=self.subsetImpact[target][sub]
    return impact

  def _checkCutPoint(self,subset,pt):
    """
    Determines if a point is in the cut set for the features in the subset.
    @ In, subset, tuple(str), desired subset features
    @ In, pt, tuple(float), the full point
    @ Out, bool, True if pt only varies from reference in dimensions within the subset
    """
    for v,var in enumerate(self.features):
      if var in subset: continue #it's okay to vary if you're in the subset
      if pt[v] != self.references[var]: #we're outside the cut plane.
        return False
    return True #only if nothing outside the cut plane

  #def _convergence(self):
    #"""
    #Checks convergence based on the requested metric.  For now that's just variance. Deprecated, but retained for future use.
    #@ In, None
    #@ Out, float, minimum relative convergence on variance
    #"""
    #self.oldVariance = copy.deepcopy(self.curVariance)
    #conv = {}
    #for t in self.targets:
      #self.curVariance[t] = 0
      #for subset,rom in self.useSet.items():
        #rom = rom[t]
        #self.curVariance[t]+=rom.__variance__()
      #conv[t] = abs(self.curVariance.get(t,1) - self.oldVariance.get(t,0))/self.curVariance.get(t,1)
      #self.raiseADebug('Convergence for %s is %1.3e' %(t,conv[t]))
    #return max(conv.values())

  def _expandCutPoint(self,subset,pt):
    """
    Takes a trimmed point from the cut plane and expands it to include the reference values.
    @ In, subset, tuple(str), the subset describing this cut plane
    @ In, pt, tuple(float), the trimmed cutpoint to expand
    @ Out, tuple(float), full expanded points
    """
    #initialize full point
    full = np.zeros(len(self.features))
    for v,var in enumerate(self.features):
      #if it's a varying point (spanned by the subset), keep its value
      if var in subset: full[v] = pt[subset.index(var)]
      #else, use the reference value
      else: full[v] = self.references[var]
    return tuple(full)

  def _extractCutPoint(self,subset,pt):
    """
    Trims the dimensionality of pt to the cut plane spanning subset
    @ In, subset, tuple(str), the cut plane to trim to
    @ In, pt, tuple(float), the point to extract
    @ Out, tuple(pt,vals), extracted point with cardinality equal to the subset cardinality
    """
    #slightly faster all in one line.
    cutInp = tuple(pt[self.features.index(var)] for var in subset)
    return cutInp

  def _earlyExit(self):
    """
    In the event the sampler has to terminate before normal completion, this helps to assure
    a usable set of ROMs make it to the HDMR ROM.
    @ In, None
    @ Out, None
    """
    #remove unfinished subsets
    toRemove = []
    for subset in self.ROMs.values()[0]:
      if subset not in self.useSet.keys():
        toRemove.append(subset)
    for subset in toRemove:
      for t in self.targets:
        del self.ROMs[t][subset]
    #finalize subsets
    for sub in self.useSet.keys():
      self._finalizeSubset(sub)
    #set completion trigger
    self.done = True
    #set up HDMRRom for training
    self._finalizeROM()

  def _finalizeROM(self):
    """
    Delivers necessary structures to the HDMRRom object
    @ In, None
    @ Out, None
    """
    initDict = {'ROMs':None, # multitarget requires setting individually, below
                'SG':self.SQs,
                'dists':self.distDict,
                'quads':self.quadDict,
                'polys':self.polyDict,
                'refs':self.references,
                'numRuns':len(self.distinctPoints)}
    #initialize each HDMRRom object in the ROM
    for target in self.targets:
      initDict['ROMs'] = self.ROMs[target]
      self.ROM.SupervisedEngine[target].initialize(initDict)

  def _finalizeSubset(self,subset):
    """
    On completion, finalizes the subset by initializing the associated ROM.
    @ In, subset, tuple(str), subset to finalize
    @ Out, None
    """
    sampler = self.samplers[subset]
    #add collected points to sampler's data object, just in case one's missing.  Could be optimized.
    for pt in self.pointsCollected[subset]:
      self._addPointToDataObject(subset,pt)
    #finalize the subset ROM
    sampler._finalizeROM()
    #train the ROM
    self.romShell[subset].train(sampler.solns)
    #store rom in dedicated use set
    for target in self.targets:
      self.useSet[subset][target] = self.romShell[subset].SupervisedEngine[target]

  def _generateSubsets(self,subset):
    """
    Returns a list of the possible subset combinations available, and estimates their impact
    @ In, subset, tuple(str), the leading subset to add more subsets from
    @ Out, None
    """
    #get length of subset
    l = len(subset)
    #we want all combinations of subsets using subset and adding only one more
    #first, get all possible combinations of that length
    #TODO this is wasteful, but I don't know a better way.
    potential = itertools.combinations(self.features,l+1)
    #if all the subset dimensions are in the potential, then it could possibly be used
    #but don't include if it's already there, or if it's in training.
    use = []
    self.raiseADebug('Generating subsets on',subset,'...')
    for p in potential:
      if all(i in p for i in subset):
        if p not in self.useSet.keys():
          if p not in list(s[1] for s in self.inTraining):
            use.append(p)
    if len(use)<1:
      self.raiseADebug('    no new potentials found.')
      return
    #now, look for ones that have all necessary subsets in the use set.
    for p in use:
      if len(p)>self.maxSobolOrder:
        self.raiseADebug('        Discarded',p,'for too large subset cardinality.')
        continue
      #to be included, p needs all of its precedents of lower cardinality to be in the useSet already.
      neededPrecedents = list(itertools.combinations(p,len(p)-1))
      if all(c in self.useSet.keys() for c in neededPrecedents):
        self.raiseADebug('  Adding subset:',p)
        self._makeSubsetRom(p)
        #get expected impact - the max impact among from the targets
        self.subsetExpImpact[p] = max(abs(self._calcExpImpact(p,t)) for t in self.targets)
    #now order the expected impacts so that lowest is first (-1 is highest)
    toSort = zip(self.subsetExpImpact.keys(),self.subsetExpImpact.values())
    toSort.sort(key=itemgetter(1))
    #restore them to the ordered dict.
    self.subsetExpImpact = OrderedDict()
    for key, impact in toSort:
      self.subsetExpImpact[key] = impact

  def _getLargestImpact(self):
    """
    Looks through potential subsets and existing subsets for the most effective polynomial to add
    @ In, None
    @ Out, (str, tuple(str), item ), either 'poly' or 'subset' along with the corresponding subset and either the poly or ''
    """
    #track the total error while we do this
    self.error = 0
    #storage for most impactful polynomial: its impact, the subset it belongs to, and the polynomial index
    maxPolyImpact = 0
    maxPolySubset = None
    poly = None
    #find most effective polynomial among existing subsets
    for subset in self.useSet.keys():
      #if it's already in training, move along
      if any(subset == s[1] for s in self.inTraining): continue
      pt,imp =  self.samplers[subset]._findHighestImpactIndex(returnValue = True)
      #apply tweaking parameter for favoring either polys or subsets
      imp = imp**self.tweakParam * (sum(self.subsetImpact[t][subset] for t in self.targets)/len(self.targets))**(2.-self.tweakParam)
      #update global estimated error
      self.error+=imp
      #update max if necessary
      if maxPolyImpact < imp:
        maxPolyImpact = imp
        maxPolySubset = subset
        poly = pt
    #storage for the most impactful subset: its impact, and the subset
    maxSubsetImpact = 0
    maxSubset = None
    #find the expected most effective subset among potential subsets
    for subset,expImp in self.subsetExpImpact.items():
      #if it's already in training, move along
      if any(subset == s[1] for s in self.inTraining): continue
      #apply favoring tweaking parameter
      expImp = expImp**(2.-self.tweakParam)
      #update global expected error remaining
      self.error+=expImp
      #update max if necessary
      if maxSubsetImpact < expImp:
        maxSubsetImpact = expImp
        maxSubset = subset
    #which champion (poly or subset) is more significant? Slightly favour polynomials as a tiebreaker
    if maxPolySubset is None and maxSubset is None:
      self.raiseAnError(RuntimeError,'No polynomials or subsets found to consider!')
    if maxPolyImpact >= maxSubsetImpact:
      self.raiseADebug('Most impactful is resolving subset',maxPolySubset)
      return 'poly',maxPolySubset,poly
    else:
      self.raiseADebug('Most impactful is adding subset',maxSubset)
      return 'subset',maxSubset,''

  def _havePointsToRun(self):
    """
    Determines if there are points to submit to the jobHandler.
    @ In, None
    @ Out, bool, true if there are points to run
    """
    #check if there's any subsets in the useSet that need points run, that haven't been queued
    for subset in self.useSet.keys():
      for pt in self.pointsNeeded[subset]:
        if self._expandCutPoint(subset,pt) not in self.submittedNotCollected:
          return True
    #check if there's anything in training that needs points run, that haven't been queued
    for item in self.inTraining:
      subset = item[1]
      for pt in self.pointsNeeded[subset]:
        if self._expandCutPoint(subset,pt) not in self.submittedNotCollected:
          return True
    #if not, we have nothing to run.
    return False

  def _makeCutDataObject(self,subset):
    """
    Creates a new PointSet dataobject for a cut subset
    @ In, subset, tuple(str), the subset to make the object for
    @ Out, dataObject
    """
    #create a new data ojbect
    dataObject = DataObjects.returnInstance('PointSet',self)
    dataObject.type ='PointSet'
    #write xml to set up data object
    #  -> name it the amalgamation of the subset parts
    node = ET.Element('PointSet',{'name':'-'.join(subset),'verbosity':self.subVerbosity})
    inp = ET.Element('Input')
    inp.text = ','.join(s for s in subset)
    node.append(inp)
    out = ET.Element('Output')
    out.text = ','.join(self.targets)
    node.append(out)
    #initialize the data object
    dataObject.readXML(node,self.messageHandler)
    return dataObject

  def _makeSubsetRom(self,subset):
    """
    Constructs a ROM for the given subset (but doesn't train it!).
    @ In, subset, tuple(string), subset for cut plane
    @ Out, GaussPolynomialROM object, representing this cut plane (once it gets trained)
    """
    verbosity = self.subVerbosity #sets verbosity of created RAVEN objects
    SVL = self.ROM.SupervisedEngine.values()[0] #an example SVL for most parameters
    #replicate "normal" construction of the ROM
    distDict={}
    quadDict={}
    polyDict={}
    imptDict={}
    limit=0
    #make use of the keys to get the distributions, quadratures, polynomials, importances we want
    for c in subset:
      distDict[c] = self.distDict[c]
      quadDict[c] = self.quadDict[c]
      polyDict[c] = self.polyDict[c]
      imptDict[c] = self.importanceDict[c]
    #instantiate an adaptive index set for this ROM
    iset = IndexSets.returnInstance('AdaptiveSet',self)
    iset.initialize(distDict,imptDict,self.maxPolyOrder)
    iset.verbosity=verbosity
    #instantiate a sparse grid quadrature
    self.SQs[subset] = Quadratures.SparseQuad()
    self.SQs[subset].initialize(subset,iset,distDict,quadDict,self.jobHandler,self.messageHandler)
    #instantiate the SVLs.  Note that we need to call both __init__ and initialize with dictionaries.
    for target in self.targets:
      initDict = {'IndexSet'       : iset.type,
                  'PolynomialOrder': SVL.maxPolyOrder,
                  'Interpolation'  : SVL.itpDict,
                  'Features'       : ','.join(subset),
                  'Target'         : target}
      self.ROMs[target][subset] = SupervisedLearning.returnInstance('GaussPolynomialRom',self,**initDict)
      initializeDict = {'SG'       : self.SQs[subset],
                        'dists'    : distDict,
                        'quads'    : quadDict,
                        'polys'    : polyDict,
                        'iSet'     : iset}
      self.ROMs[target][subset].initialize(initializeDict)
      self.ROMs[target][subset].verbosity = verbosity
    #instantiate the shell ROM that contains the SVLs
    #   NOTE: the shell is only needed so we can call the train method with a data object.
    self.romShell[subset] = Models.returnInstance('ROM',{},self)
    self.romShell[subset].subType = 'GaussPolynomialRom'
    self.romShell[subset].messageHandler = self.messageHandler
    self.romShell[subset].verbosity = verbosity
    self.romShell[subset].initializationOptionDict['Target']=','.join(self.targets)
    self.romShell[subset].initializationOptionDict['Features']=','.join(subset)
    self.romShell[subset].initializationOptionDict['IndexSet']='TotalDegree'
    self.romShell[subset].initializationOptionDict['PolynomialOrder']='1'
    #coordinate SVLs
    for t in self.targets:
      self.romShell[subset].SupervisedEngine[t] = self.ROMs[t][subset]
    #instantiate the adaptive sparse grid sampler for this rom
    samp = returnInstance('AdaptiveSparseGrid',self)
    samp.messageHandler = self.messageHandler
    samp.verbosity      = verbosity
    samp.doInParallel   = self.doInParallel
    samp.jobHandler     = self.jobHandler
    samp.convType       = 'variance'
    samp.maxPolyOrder   = self.maxPolyOrder
    samp.distDict       = distDict
    samp.assemblerDict['ROM']              = [['','','',self.romShell[subset]]]
    soln = self._makeCutDataObject(subset)
    samp.assemblerDict['TargetEvaluation'] = [['','','',soln]]
    for var in subset: samp.axisName.append(var)
    samp.localInitialize()
    samp.printTag = 'ASG:('+','.join(subset)+')'
    #propogate sparse grid back from sampler #TODO self.SQs might not really be necessary.
    self.SQs[subset] = samp.sparseGrid
    for target in self.targets:
      self.ROMs[target][subset].sparseGrid  = samp.sparseGrid
    self.samplers[subset] = samp
    #initialize pointsNeeded and pointsCollected databases
    self.pointsNeeded[subset] = []
    self.pointsCollected[subset] = []
    #sort already-solved points
    for inp in self.sorted:
      if self._checkCutPoint(subset,inp):
        #get the solution
        soln = self.existing[inp]
        #get the cut point
        cinp = self._extractCutPoint(subset,inp)
        self.samplers[subset].existing[cinp] = soln
        self.pointsCollected[subset].append(cinp)
        self._addPointToDataObject(subset,cinp)
    #get the points needed by the subset samplers and store them locally
    self._retrieveNeededPoints(subset)
    #advance the subset forward if it doesn't have needed points
    if len(self.pointsNeeded[subset])<1:
      self._updateSubset(subset)

  def _printState(self,which,todoSub,poly):
    """
    Debugging tool.  Prints status of adaptive steps. Togglable in input by specifying logFile.
    @ In, which, string, the type of the next addition to make by the adaptive sampler: poly, or subset
    @ In, todoSub, tuple(str), the next subset that will be resolved as part of the adaptive sampling
    @ In, poly, tuple(int), the polynomial within the next subset that will be added to resolve it
    @ Out, None
    """
    #print status, including error; next step to make; and existing, training, and expected values
    self.stateCounter+=1
    self.statesFile.writelines('==================== STEP %s ====================\n' %self.stateCounter)
    #write error, next adaptive move to make in this step
    self.statesFile.writelines('\n\nError: %1.9e\n' %self.error)
    self.statesFile.writelines('Next: %6s %8s %12s\n' %(which,','.join(todoSub),str(poly)))
    #write a summary of the state of each subset sampler: existing points, training points, yet-to-try points, and their impacts on each target
    for sub in self.useSet.keys():
      self.statesFile.writelines('-'*50)
      self.statesFile.writelines('\nsubset %8s with impacts' %','.join(sub))
      for t in self.targets:
        self.statesFile.writelines(    ' [ %4s:%1.6e ] ' %(t,self.subsetImpact[t][sub]))
      self.statesFile.writelines('\n')
      #existing polynomials
      self.statesFile.writelines('ESTABLISHED:\n')
      self.statesFile.writelines('    %12s' %'polynomial')
      for t in self.targets:
        self.statesFile.writelines('  %12s' %t)
      self.statesFile.writelines('\n')
      for coeff in self.romShell[sub].SupervisedEngine.values()[0].polyCoeffDict.keys():
        self.statesFile.writelines('    %12s' %','.join(str(c) for c in coeff))
        for t in self.targets:
          self.statesFile.writelines('  %1.6e' %self.romShell[sub].SupervisedEngine[t].polyCoeffDict[coeff])
        self.statesFile.writelines('\n')
      #polynomials in training
      if any(sub==item[1] for item in self.inTraining): self.statesFile.writelines('TRAINING:\n')
      for item in self.inTraining:
        if sub == item[1]:
          self.statesFile.writelines('    %12s %12s\n' %(sub,item[2]))
      #polynomials on the fringe that aren't being trained
      self.statesFile.writelines('EXPECTED:\n')
      for poly in self.samplers[sub].expImpact.values()[0].keys():
        self.statesFile.writelines('    %12s' %','.join(str(c) for c in poly))
        self.statesFile.writelines('  %1.6e' %self.samplers[sub].expImpact[t][poly])
        self.statesFile.writelines('\n')
    self.statesFile.writelines('-'*50+'\n')
    #other subsets that haven't been started yet
    self.statesFile.writelines('EXPECTED SUBSETS\n')
    for sub,val in self.subsetExpImpact.items():
      self.statesFile.writelines('    %8s: %1.6e\n' %(','.join(sub),val))
    self.statesFile.writelines('\n==================== END STEP ====================\n')

  def _retrieveNeededPoints(self,subset):
    """
    Get the batch of points needed by the subset sampler and transfer them to local variables
    @ In, subset, tuple(str), cut plane dimensions
    @ Out, None
    """
    sampler = self.samplers[subset]
    #collect all the points and store them locally, so we don't have to inquire the subset sampler
    while len(sampler.neededPoints)>0:
      cutpt = sampler.neededPoints.pop()
      fullPoint = self._expandCutPoint(subset,cutpt)
      #if this point already in local existing, put it straight into collected and sampler existing
      if fullPoint in self.existing.keys():
        self.pointsCollected[subset].append(cutpt)
        self._addPointToDataObject(subset,cutpt)
        #add solutions, too
        sampler.existing[cutpt] = self.existing[fullPoint]
      #otherwise, this is a point that needs to be run!
      else:
        self.pointsNeeded[subset].append(cutpt)

  def _sortNewPoints(self):
    """
    Allocates points on cut planes to their respective adaptive sampling data objects.
    @ In, None
    @ Out, None
    """
    #if there's no solutions in the set, no work to do
    if self.solns.isItEmpty(): return
    #update self.exisitng for adaptive sobol sampler (this class)
    AdaptiveSparseGrid._updateExisting(self)
    for inp,soln in self.existing.items():
      #if point already sorted, don't re-do work
      if inp not in self.submittedNotCollected: continue
      #check through neededPoints to find subset that needed this point
      self.raiseADebug('sorting:',inp,soln)
      for subset,needs in self.pointsNeeded.items():
        #check if point in cut for subset
        if self._checkCutPoint(subset,inp):
          self.raiseADebug('...sorting into',subset)
          cutInp = self._extractCutPoint(subset,inp)
          self._addPointToDataObject(subset,cutInp)
          sampler = self.samplers[subset]
          #if needed or not, still add it to the sampler's existing points
          if cutInp not in sampler.existing.keys():
            sampler.existing[cutInp] = soln
          #check if it was requested
          if cutInp in needs:
            #if so, remove the point from Needed and into Collected
            #  - add key if not existing
            self.pointsNeeded[subset].remove(cutInp)
          if subset not in self.pointsCollected.keys(): self.pointsCollected[subset] = []
          self.pointsCollected[subset].append(cutInp)
      self.sorted.append(inp)
      self.submittedNotCollected.remove(inp)

  def _updateSubset(self,subset):
    """
    Updates the index set for the subset, and updates estimated impacts
    @ In, subset, tuple(str), the subset to advance
    @ Out, None
    """
    if len(self.pointsNeeded[subset])<1:
      sampler = self.samplers[subset]
      #update the ROM with the new polynomial point
      sampler._updateQoI()
      #refresh the list of potential points in the index set
      sampler.indexSet.forward(sampler.indexSet.points[-1])
      #update estimated impacts
      for pidx in sampler.indexSet.active:
        sampler._estimateImpact(pidx)

#
#
#
#

"""
 Interface Dictionary (factory) (private)
"""
__base = 'Sampler'
__interFaceDict = {}
__interFaceDict['MonteCarlo'              ] = MonteCarlo
__interFaceDict['DynamicEventTree'        ] = DynamicEventTree
__interFaceDict['Stratified'              ] = Stratified
__interFaceDict['Grid'                    ] = Grid
__interFaceDict['LimitSurfaceSearch'      ] = LimitSurfaceSearch
__interFaceDict['AdaptiveDynamicEventTree'] = AdaptiveDET
__interFaceDict['FactorialDesign'         ] = FactorialDesign
__interFaceDict['ResponseSurfaceDesign'   ] = ResponseSurfaceDesign
__interFaceDict['SparseGridCollocation'   ] = SparseGridCollocation
__interFaceDict['AdaptiveSparseGrid'      ] = AdaptiveSparseGrid
__interFaceDict['Sobol'                   ] = Sobol
__interFaceDict['AdaptiveSobol'           ] = AdaptiveSobol
__knownTypes = list(__interFaceDict.keys())

def knownTypes():
  return __knownTypes

def addKnownTypes(newDict):
  for name, value in newDict.items():
    __interFaceDict[name]=value
    __knownTypes.append(name)

def returnInstance(Type,caller):
  """
  function used to generate a Sampler class
  @ In, Type : Sampler type
  @ Out,Instance of the Specialized Sampler class
  """
  try: return __interFaceDict[Type]()
  except KeyError: caller.raiseAnError(NameError,'not known '+__base+' type '+Type)

def optionalInputs(Type):
  pass

def mandatoryInputs(Type):
  pass<|MERGE_RESOLUTION|>--- conflicted
+++ resolved
@@ -3529,6 +3529,7 @@
     for v,varName in enumerate(self.sparseGrid.varNames):
       self.values[varName] = pt[v]
       self.inputInfo['SampledVarsPb'][varName] = self.distDict[varName].pdf(self.values[varName])
+      self.inputInfo['ProbabilityWeight-'+varName.replace(",","-")] = self.inputInfo['SampledVarsPb'][varName]
     self.inputInfo['PointsProbability'] = reduce(mul,self.inputInfo['SampledVarsPb'].values())
     self.inputInfo['SamplerType'] = self.type
 
@@ -3728,15 +3729,6 @@
     @ In, None
     @ Out, None
     """
-<<<<<<< HEAD
-    pt = self.neededPoints.pop() # [self.counter-1]
-    for v,varName in enumerate(self.sparseGrid.varNames):
-      self.values[varName] = pt[v]
-      self.inputInfo['SampledVarsPb'][varName] = self.distDict[varName].pdf(self.values[varName])
-      self.inputInfo['ProbabilityWeight-'+varName.replace(",","-")] = self.inputInfo['SampledVarsPb'][varName]
-    self.inputInfo['PointProbability'] = reduce(mul,self.inputInfo['SampledVarsPb'].values())
-    self.inputInfo['SamplerType'] = self.type
-=======
     #add active (finished) points to the sparse grid
     for active in list(self.inTraining):
       #add point to index set
@@ -3751,8 +3743,6 @@
       for t in self.targets:
         impact = self._convergence(poly,rom.SupervisedEngine[t],t)
         self.actImpact[t][poly] = impact
->>>>>>> 726eeded
-
 #
 #
 #
