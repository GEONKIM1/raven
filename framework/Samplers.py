'''
Module where the base class and the specialization of different type of sampler are
'''
#for future compatibility with Python 3--------------------------------------------------------------
from __future__ import division, print_function, unicode_literals, absolute_import
import warnings
warnings.simplefilter('default',DeprecationWarning)
#if not 'xrange' in dir(__builtins__): xrange = range
#End compatibility block for Python 3----------------------------------------------------------------

#External Modules------------------------------------------------------------------------------------
import sys
import os
import copy
import abc
import numpy as np
import json
from operator import mul
from functools import reduce
from scipy import spatial
from scipy.interpolate import InterpolatedUnivariateSpline
import xml.etree.ElementTree as ET
import itertools
from sklearn import neighbors
#External Modules End--------------------------------------------------------------------------------

#Internal Modules------------------------------------------------------------------------------------
from utils import metaclass_insert,find_le,index,find_le_index,returnPrintTag,returnPrintPostTag,stringsThatMeanTrue
from utils import find_distribution1D, raiseAnError,raiseAWarning
from BaseClasses import BaseType
from Assembler import Assembler
import Distributions
import TreeStructure as ETS
import SupervisedLearning
import pyDOE as doe
import Quadratures
import OrthoPolynomials
import SupervisedLearning
import IndexSets
import PostProcessors
distribution1D = find_distribution1D()
#Internal Modules End--------------------------------------------------------------------------------

#Internal Submodules---------------------------------------------------------------------------------
#Internal Submodules End--------------------------------------------------------------------------------

class Sampler(metaclass_insert(abc.ABCMeta,BaseType),Assembler):
  """
  This is the base class for samplers
  Samplers own the sampling strategy (Type) and they generate the
  input values using the associate distribution. They do not have distributions inside!!!!

  --Instance--
  myInstance = Sampler()
  myInstance.XMLread(xml.etree.ElementTree.Element)  This method generates all the information that will be permanent for the object during the simulation

  --usage--
  myInstance = Sampler()
  myInstance.XMLread(xml.etree.ElementTree.Element)  This method generate all permanent information of the object from <Simulation>
  myInstance.whatDoINeed()                           -see Assembler class-
  myInstance.generateDistributions(dict)             Here the seed for the random engine is started and the distributions are supplied to the sampler and
                                                     initialized. The method is called come from <Simulation> since it is the only one possess all the distributions.
  myInstance.initialize()                            This method is called from the <Step> before the Step process start. In the base class it reset the counter to 0
  myInstance.amIreadyToProvideAnInput                Requested from <Step> used to verify that the sampler is available to generate a new input
  myInstance.generateInput(self,model,oldInput)      Requested from <Step> to generate a new input. Generate the new values and request to model to modify according the input and returning it back

  --Other inherited methods--
  myInstance.whoAreYou()                            -see BaseType class-
  myInstance.myInitializzationParams()              -see BaseType class-
  myInstance.myCurrentSetting()                     -see BaseType class-

  --Adding a new Sampler subclass--
  <MyClass> should inherit at least from Sampler or from another step already presents

  DO NOT OVERRIDE any of the class method that are not starting with self.local*

  ADD your class to the dictionary __InterfaceDict at the end of the module

  The following method overriding is MANDATORY:
  self.localGenerateInput(model,oldInput)  : this is where the step happens, after this call the output is ready

  the following methods could be overrode:
  self.localInputAndChecks(xmlNode)
  self.localAddInitParams(tempDict)
  self.localAddCurrentSetting(tempDict)
  self.localInitialize()
  self.localStillReady(ready)
  self.localFinalizeActualSampling(jobObject,model,myInput)
  """

  def __init__(self):
    BaseType.__init__(self)
    self.counter                       = 0                         # Counter of the samples performed (better the input generated!!!). It is reset by calling the function self.initialize
    self.auxcnt                        = 0                         # Aux counter of samples performed (for its usage check initialize method)
    self.limit                         = sys.maxsize               # maximum number of Samples (for example, Monte Carlo = Number of Histories to run, DET = Unlimited)
    self.toBeSampled                   = {}                        # Sampling mapping dictionary {'Variable Name':'name of the distribution'}
    self.distDict                      = {}                        # Contains the instance of the distribution to be used, it is created every time the sampler is initialized. keys are the variable names
    self.values                        = {}                        # for each variable the current value {'var name':value}
    self.inputInfo                     = {}                        # depending on the sampler several different type of keywarded information could be present only one is mandatory, see below
    self.initSeed                      = None                      # if not provided the seed is randomly generated at the istanciation of the sampler, the step can override the seed by sending in another seed
    self.inputInfo['SampledVars'     ] = self.values               # this is the location where to get the values of the sampled variables
    self.inputInfo['SampledVarsPb'   ] = {}                        # this is the location where to get the probability of the sampled variables
    self.inputInfo['PointProbability'] = None                      # this is the location where the point wise probability is stored (probability associated to a sampled point)
    self.inputInfo['crowDist']         = {}                        # Stores a dictionary that contains the information to create a crow distribution.  Stored as a json object
    self.reseedAtEachIteration         = False                     # Logical flag. True if every newer evaluation is performed after a new reseeding
    self.FIXME                         = False                     # FIXME flag
    self.printTag                      = returnPrintTag(self.type) # prefix for all prints (sampler type)

    self._endJobRunnable               = sys.maxsize               # max number of inputs creatable by the sampler right after a job ends (e.g., infinite for MC, 1 for Adaptive, etc)

    ######
    self.variables2distributionsMapping = {}                       # for each variable 'varName'  , the following informations are included:  'varName': {'dim': 1, 'totDim': 2, 'name': 'distName'} ; dim = dimension of the variable; totDim = total dimensionality of its associated distribution
    self.distributions2variablesMapping = {}                       # for each variable 'distName' , the following informations are included: 'distName': [{'var1': 1}, {'var2': 2}]} where for each var it is indicated the var dimension
    self.ND_sampling_params             = {}                       # this dictionary contains a dictionary for each ND distribution (key). This latter dictionary contains the initialization parameters of the ND inverseCDF ('initial_grid_disc' and 'tolerance')
    ######

    self.assemblerObjects  = {}                       # {MainClassName(e.g.Distributions):[class(e.g.Models),type(e.g.ROM),objectName]}
    self.requiredAssObject = (False,([],[]))          # tuple. first entry boolean flag. True if the XML parser must look for objects;
                                                      # second entry tuple.first entry list of object can be retrieved, second entry multiplicity (-1,-2,-n means optional (max 1 object,2 object, no number limit))
    self.assemblerDict     = {}  # {'class':[['subtype','name',instance]]}

  def _localGenerateAssembler(self,initDict):
    ''' see generateAssembler method '''
    availableDist = initDict['Distributions']
    self._generateDistributions(availableDist)


  def _localWhatDoINeed(self):
    """
    This method is a local mirror of the general whatDoINeed method.
    It is implemented by the samplers that need to request special objects
    @ In , None, None
    @ Out, needDict, list of objects needed
    """
    needDict = {}
    needDict['Distributions'] = [] # Every sampler requires Distributions
    for dist in self.toBeSampled.values(): needDict['Distributions'].append((None,dist))
    return needDict

  def _readMoreXML(self,xmlNode):
    '''
    Function to read the portion of the xml input that belongs to this specialized class
    and initialize some stuff based on the inputs got
    @ In, xmlNode    : Xml element node
    @ Out, None
    The text i supposed to contain the info where and which variable to change.
    In case of a code the syntax is specified by the code interface itself
    '''

    Assembler._readMoreXML(self,xmlNode)

    for child in xmlNode:
      prefix = ""
      if child.tag == 'Distribution':
        for childChild in child:
          if childChild.tag =='distribution':
            prefix = "<distribution>"
            tobesampled = childChild.text
        self.toBeSampled[prefix+child.attrib['name']] = tobesampled
      elif child.tag == 'variable':
        for childChild in child:
          if childChild.tag =='distribution':
            tobesampled = childChild.text
            varData={}
            varData['name']=childChild.text
            if childChild.get('dim') == None:
              dim=1
            else:
              dim=childChild.attrib['dim']
            varData['dim']=int(dim)
            self.variables2distributionsMapping[child.attrib['name']] = varData
        self.toBeSampled[prefix+child.attrib['name']] = tobesampled
      elif child.tag == "sampler_init":
        self.initSeed = Distributions.randomIntegers(0,2**31)
        for childChild in child:
          if childChild.tag == "limit":
            self.limit = childChild.text
          elif childChild.tag == "initial_seed":
            self.initSeed = int(childChild.text)
          elif childChild.tag == "reseed_at_each_iteration":
            if childChild.text.lower() in stringsThatMeanTrue(): self.reseedAtEachIteration = True
          elif childChild.tag == "dist_init":
            for childChildChild in childChild:
              NDdistData = {}
              for childChildChildChild in childChildChild:
                if childChildChildChild.tag == 'initial_grid_disc':
                  NDdistData[childChildChildChild.tag] = int(childChildChildChild.text)
                elif childChildChildChild.tag == 'tolerance':
                  NDdistData[childChildChildChild.tag] = float(childChildChildChild.text)
                else:
                  raiseAnError(IOError,self,'Unknown tag '+childChildChildChild.tag+' .Available are: initial_grid_disc and tolerance!')
              self.ND_sampling_params[childChildChild.attrib['name']] = NDdistData
          else: raiseAnError(IOError,self,'Unknown tag '+child.tag+' .Available are: limit, initial_seed, reseed_at_each_iteration and dist_init!')

    if self.initSeed == None:
      self.initSeed = Distributions.randomIntegers(0,2**31)

    # Creation of the self.distributions2variablesMapping dictionary: {'dist_name': ({'variable_name1': dim1}, {'variable_name2': dim2})}
    for variable in self.variables2distributionsMapping.keys():
      distName = self.variables2distributionsMapping[variable]['name']
      dim      = self.variables2distributionsMapping[variable]['dim']
      list_element={}
      list_element[variable] = dim
      if (distName in self.distributions2variablesMapping.keys()):
        self.distributions2variablesMapping[distName].append(list_element)
      else:
        self.distributions2variablesMapping[distName]=[list_element]


    for key in self.variables2distributionsMapping.keys():
      dist = self.variables2distributionsMapping[key]['name']
      maxDim=1
      list = self.distributions2variablesMapping[dist]
      for var in list:
        if var.values()[0] > maxDim:
          maxDim = var.values()[0]
      #print(str(key) +': ' + str(maxDim))
      self.variables2distributionsMapping[key]['totDim'] = maxDim #len(self.distributions2variablesMapping[self.variables2distributionsMapping[key]['name']])


    self.localInputAndChecks(xmlNode)

  def endJobRunnable(self): return self._endJobRunnable

  def localInputAndChecks(self,xmlNode):
    '''place here the additional reading, remember to add initial parameters in the method localAddInitParams'''
    pass

  def addInitParams(self,tempDict):
    """
    This function is called from the base class to print some of the information inside the class.
    Whatever is permanent in the class and not inherited from the parent class should be mentioned here
    The information is passed back in the dictionary. No information about values that change during the simulation are allowed
    @ In/Out tempDict: {'attribute name':value}
    """
    for variable in self.toBeSampled.items():
      tempDict[variable[0]] = 'is sampled using the distribution ' +variable[1]
    tempDict['limit' ]        = self.limit
    tempDict['initial seed' ] = self.initSeed
    self.localAddInitParams(tempDict)

  def localAddInitParams(self,tempDict):
    """use this function to export to the printer in the base class the additional PERMANENT your local class have"""

  def addCurrentSetting(self,tempDict):
    """
    This function is called from the base class to print some of the information inside the class.
    Whatever is a temporary value in the class and not inherited from the parent class should be mentioned here
    The information is passed back in the dictionary
    Function adds the current settings in a temporary dictionary
    @ In, tempDict
    @ Out, tempDict
    """
    tempDict['counter'       ] = self.counter
    tempDict['initial seed'  ] = self.initSeed
    for key in self.inputInfo:
      if key!='SampledVars': tempDict[key] = self.inputInfo[key]
      else:
        for var in self.inputInfo['SampledVars'].keys(): tempDict['Variable: '+var+' has value'] = tempDict[key][var]
    self.localAddCurrentSetting(tempDict)

  def localAddCurrentSetting(self,tempDict):
    """use this function to export to the printer in the base class the additional PERMANENT your local class have"""
    pass

  def _generateDistributions(self,availableDist):
    """
    here the needed distribution are made available to the step as also the initialization
    of the seeding (the siding could be overriden by the step by calling the initialize method
    @in availableDist: {'distribution name':instance}
    """
    if self.initSeed != None:
      Distributions.randomSeed(self.initSeed)
    for key in self.toBeSampled.keys():
      if self.toBeSampled[key] not in availableDist.keys(): IOError(self.printTag+': ' +returnPrintPostTag('ERROR') + '-> Distribution '+self.toBeSampled[key]+' not found among available distributions (check input)!!!')
      self.distDict[key] = availableDist[self.toBeSampled[key]]
      self.inputInfo['crowDist'][key] = json.dumps(self.distDict[key].getCrowDistDict())

  def initialize(self,externalSeeding=None,solutionExport=None):
    """
    This function should be called every time a clean sampler is needed. Called before takeAstep in <Step>
    @in solutionExport: in goal oriented sampling (a.k.a. adaptive sampling this is where the space/point satisfying the constrains)
    """
    self.counter = 0
    if   not externalSeeding          :
      Distributions.randomSeed(self.initSeed)       #use the sampler initialization seed
      self.auxcnt = self.initSeed
    elif externalSeeding=='continue'  : pass        #in this case the random sequence needs to be preserved
    else                              :
      Distributions.randomSeed(externalSeeding)     #the external seeding is used
      self.auxcnt = externalSeeding
    #for key in self.toBeSampled.keys():
    #    self.distDict[key].initializeDistribution()   #now we can initialize the distributions
    #specializing the self.localInitialize() to account for adaptive sampling
    if solutionExport != None : self.localInitialize(solutionExport=solutionExport)
    else                      : self.localInitialize()

    for distrib in self.ND_sampling_params:
      if distrib in self.distributions2variablesMapping:
        params = self.ND_sampling_params[distrib]
        temp = self.distributions2variablesMapping[distrib][0].keys()[0]
        self.distDict[temp].updateRNGParam(params)

  def localInitialize(self):
    '''
    use this function to add initialization features to the derived class
    it is call at the beginning of each step
    '''
    pass

  def amIreadyToProvideAnInput(self): #inLastOutput=None):
    '''
    This is a method that should be call from any user of the sampler before requiring the generation of a new sample.
    This method act as a "traffic light" for generating a new input.
    Reason for not being ready could be for example: exceeding number of samples, waiting for other simulation for providing more information etc. etc.
    @ In, None, None
    @ Out, ready, Boolean
    '''
    if(self.counter < self.limit): ready = True
    else                         : ready = False
    ready = self.localStillReady(ready)
    return ready

  def localStillReady(self,ready): #,lastOutput=None
    '''Use this function to change the ready status'''
    return ready

  def generateInput(self,model,oldInput):
    '''
    This method have to be overwrote to provide the specialization for the specific sampler
    The model instance in might be needed since, especially for external codes,
    only the code interface possesses the dictionary for reading the variable definition syntax
    @in model   : it is the instance of a model
    @in oldInput: [] a list of the original needed inputs for the model (e.g. list of files, etc. etc)
    @return     : [] containing the new inputs -in reality it is the model that return this the Sampler generate the value to be placed in the intput the model
    '''
    self.counter +=1                              #since we are creating the input for the next run we increase the counter and global counter
    self.auxcnt  +=1
    if self.reseedAtEachIteration: Distributions.randomSeed(self.auxcnt-1)
    self.inputInfo['prefix'] = str(self.counter)
    model.getAdditionalInputEdits(self.inputInfo)
    self.localGenerateInput(model,oldInput)
    return model.createNewInput(oldInput,self.type,**self.inputInfo)

  @abc.abstractmethod
  def localGenerateInput(self,model,oldInput):
    '''
    This class need to be overwritten since it is here that the magic of the sampler happens.
    After this method call the self.inputInfo should be ready to be sent to the model
    @in model   : it is the instance of a model
    @in oldInput: [] a list of the original needed inputs for the model (e.g. list of files, etc. etc)
    '''
    pass

  def generateInputBatch(self,myInput,model,batchSize,projector=None): #,lastOutput=None
    '''
    this function provide a mask to create several inputs at the same time
    It call the generateInput function as many time as needed
    @in myInput: [] list containing one input set
    @in model: instance of a model
    @in batchSize: integer the number of input sets required
    @in projector used for adaptive sampling to provide the projection of the solution on the success metric
    @return newInputs: [[]] list of the list of input sets'''
    newInputs = []
    #inlastO = None
    #if lastOutput:
    #  if not lastOutput.isItEmpty(): inlastO = lastOutput
    #while self.amIreadyToProvideAnInput(inlastO) and (self.counter < batchSize):
    while self.amIreadyToProvideAnInput() and (self.counter < batchSize):
      if projector==None: newInputs.append(self.generateInput(model,myInput))
      else              : newInputs.append(self.generateInput(model,myInput,projector))
    return newInputs


  def finalizeActualSampling(self,jobObject,model,myInput):
    '''just an API'''
    self.localFinalizeActualSampling(jobObject,model,myInput)

  def localFinalizeActualSampling(self,jobObject,model,myInput):
    '''
    Overwrite only if you need something special at the end of each run....
    This function is used by samplers that need to collect information from the just ended run
    For example, for a Dynamic Event Tree case, this function can be used to retrieve
    the information from the just finished run of a branch in order to retrieve, for example,
    the distribution name that caused the trigger, etc.
    It is a essentially a place-holder for most of the sampler to remain compatible with the StepsCR structure
    @in jobObject: an instance of a JobHandler
    @in model    : an instance of a model
    @in myInput  : the generating input
    '''
    pass

#
#
class AdaptiveSampler(Sampler):
  '''This is a general adaptive sampler'''
  def __init__(self):
    Sampler.__init__(self)
#    self.assemblerObjects = {}               #this dictionary contains information about the object needed by the adaptive sampler in order to work (ROM,targetEvaluation, etc)
    self.goalFunction     = None             #this is the pointer to the function defining the goal
    self.tolerance        = None             #this is norm of the error threshold
    self.subGridTol       = None             #This is the tolerance used to construct the testing sub grid
    self.toleranceWeight  = 'cdf'            #this is the a flag that controls if the convergence is checked on the hyper-volume or the probability
    self.persistence      = 5                #this is the number of times the error needs to fell below the tollerance before considering the sim converged
    self.repetition       = 0                #the actual number of time the error was below the requested threshold
    self.forceIteration   = False            #this flag control if at least a self.limit number of iteration should be done
    self.axisName         = None             #this is the ordered list of the variable names (ordering match self.gridStepSize anfd the ordering in the test matrixes)
    self.gridVectors      = {}               # {'name of the variable':numpy.ndarray['the coordinate']}
    self.testGridLenght   = 0                #this the total number of point in the testing grid
    self.oldTestMatrix    = None             #This is the test matrix to use to store the old evaluation of the function
    self.solutionExport   = None             #This is the data used to export the solution (it could also not be present)
    self.nVar             = 0                #this is the number of the variable sampled
    self.surfPoint        = None             #coordinate of the points considered on the limit surface
    self.hangingPoints    = []               #list of the points already submitted for evaluation for which the result is not yet available
    # postprocessor to compute the limit surface
    self.limitSurfacePP   = PostProcessors.returnInstance("LimitSurface")
    self.printTag         = returnPrintTag('SAMPLER ADAPTIVE')
    self.requiredAssObject = (True,(['TargetEvaluation','ROM','Function'],['n','n','-n']))       # tuple. first entry boolean flag. True if the XML parser must look for assembler objects;

  def localInputAndChecks(self,xmlNode):
    if 'limit' in xmlNode.attrib.keys():
      try: self.limit = int(xmlNode.attrib['limit'])
      except ValueError: raiseAnError(IOError,self,'reading the attribute for the sampler '+self.name+' it was not possible to perform the conversion to integer for the attribute limit with value '+xmlNode.attrib['limit'])
    # convergence Node
    convergenceNode = xmlNode.find('Convergence')
    if convergenceNode==None:raiseAnError(IOError,self,'the node Convergence was missed in the definition of the adaptive sampler '+self.name)
    try   : self.tolerance=float(convergenceNode.text)
    except: raiseAnError(IOError,self,'Failed to convert '+convergenceNode.text+' to a meaningful number for the convergence')
    attribList = list(convergenceNode.attrib.keys())
    if 'limit'          in convergenceNode.attrib.keys():
      attribList.pop(attribList.index('limit'))
      try   : self.limit = int (convergenceNode.attrib['limit'])
      except: raiseAnError(IOError,self,'Failed to convert the limit value '+convergenceNode.attrib['limit']+' to a meaningful number for the convergence')
    if 'persistence'    in convergenceNode.attrib.keys():
      attribList.pop(attribList.index('persistence'))
      try   : self.persistence = int (convergenceNode.attrib['persistence'])
      except: raiseAnError(IOError,self,'Failed to convert the persistence value '+convergenceNode.attrib['persistence']+' to a meaningful number for the convergence')
    if 'weight'         in convergenceNode.attrib.keys():
      attribList.pop(attribList.index('weight'))
      try   : self.toleranceWeight = str(convergenceNode.attrib['weight']).lower()
      except: raiseAnError(IOError,self,'Failed to convert the weight type '+convergenceNode.attrib['weight']+' to a meaningful string for the convergence')
    if 'subGridTol'    in convergenceNode.attrib.keys():
      attribList.pop(attribList.index('subGridTol'))
      try   : self.subGridTol = float (convergenceNode.attrib['subGridTol'])
      except: raiseAnError(IOError,self,'Failed to convert the subGridTol '+convergenceNode.attrib['subGridTol']+' to a meaningful float for the convergence')
    if 'forceIteration' in convergenceNode.attrib.keys():
      attribList.pop(attribList.index('forceIteration'))
      if   convergenceNode.attrib['forceIteration']=='True' : self.forceIteration   = True
      elif convergenceNode.attrib['forceIteration']=='False': self.forceIteration   = False
      else: raiseAnError(RuntimeError,self,'Reading the convergence setting for the adaptive sampler '+self.name+' the forceIteration keyword had an unknown value: '+str(convergenceNode.attrib['forceIteration']))
    #assembler node: Hidden from User
    '''
    targEvalNode = xmlNode.find('TargetEvaluation')
    if targEvalNode == None: raisea IOError(self.printTag+': ' +returnPrintPostTag('ERROR') + '-> TargetEvaluation object is required. Not found in Sampler '+self.name + '!')
    self.assemblerObjects[targEvalNode.tag] = [[targEvalNode.attrib['class'],targEvalNode.attrib['type'],targEvalNode.text]]
    functionNode = xmlNode.find('Function')
    if functionNode == None: raisea IOError(self.printTag+': ' +returnPrintPostTag('ERROR') + '-> Function object is required. Not Found in Sampler '+self.name + '!')
    self.assemblerObjects[functionNode.tag] = [[functionNode.attrib['class'],functionNode.attrib['type'],functionNode.text]]
    romNode = xmlNode.find('ROM')
    if romNode != None: self.assemblerObjects[romNode.tag] = [[romNode.attrib['class'],romNode.attrib['type'],romNode.text]]
    targEvalCounter  = 0
    romCounter       = 0
    functionCounter  = 0
    for subNode in xmlNode:
      if 'TargetEvaluation' in subNode.tag:
        targEvalCounter += 1
      if 'ROM'              in subNode.tag:
        romCounter += 1
      if 'Function'         in subNode.tag:
        functionCounter += 1
    if targEvalCounter != 1: raisea IOError(self.printTag+': ' +returnPrintPostTag('ERROR') + '-> One TargetEvaluation object is required. Sampler '+self.name + ' got '+str(targEvalCounter) + '!')
    if functionCounter != 1: raisea IOError(self.printTag+': ' +returnPrintPostTag('ERROR') + '-> One Function object is required. Sampler '+self.name + ' got '+str(functionCounter) + '!')
    if romCounter      >  1: raisea IOError(self.printTag+': ' +returnPrintPostTag('ERROR') + '-> Only one ROM object is required. Sampler '+self.name + ' got '+str(romCounter) + '!')
    '''
    # set subgrid
    if self.subGridTol == None: self.subGridTol = self.tolerance
    if self.subGridTol > self.tolerance: raiseAnError(IOError,self,'The sub grid tolerance '+str(self.subGridTol)+' must be smaller than the tolerance: '+str(self.tolerance))
    if len(attribList)>0: raiseAnError(IOError,self,'There are unknown keywords in the convergence specifications: '+str(attribList))

  def localAddInitParams(self,tempDict):
    tempDict['Iter. forced'    ] = str(self.forceIteration)
    tempDict['Norm tolerance'  ] = str(self.tolerance)
    tempDict['Sub grid size'   ] = str(self.subGridTol)
    tempDict['Error Weight'    ] = str(self.toleranceWeight)
    tempDict['Persistence'     ] = str(self.repetition)

  def localAddCurrentSetting(self,tempDict):
    if self.solutionExport!=None:
      tempDict['The solution is exported in '    ] = 'Name: ' + self.solutionExport.name + 'Type: ' + self.solutionExport.type
    if self.goalFunction!=None:
      tempDict['The function used is '] = self.goalFunction.name
    for varName in self.distDict.keys():
      tempDict['The coordinate for the convergence test grid on variable '+str(varName)+' are'] = str(self.gridVectors[varName])

  def localInitialize(self,solutionExport=None):
    if 'Function' in self.assemblerDict.keys(): self.goalFunction = self.assemblerDict['Function'][0][3]
    if 'TargetEvaluation' in self.assemblerDict.keys(): self.lastOutput = self.assemblerDict['TargetEvaluation'][0][3]
    self.memoryStep        = 5               # number of step for which the memory is kept
    self.solutionExport    = solutionExport
    # check if solutionExport is actually a "Datas" type "TimePointSet"
    if type(solutionExport).__name__ != "TimePointSet": raiseAnError(IOError,self,'solutionExport type is not a TimePointSet. Got '+ type(solutionExport).__name__+'!')
    self.surfPoint         = None             #coordinate of the points considered on the limit surface
    self.oldTestMatrix     = None             #This is the test matrix to use to store the old evaluation of the function
    self.persistenceMatrix = None             #this is a matrix that for each point of the testing grid tracks the persistence of the limit surface position
    if self.goalFunction.name not in self.solutionExport.getParaKeys('output'): raiseAnError(IOError,self,'Goal function name does not match solution export data output.')
    # set number of job requestable after a new evaluation
    self._endJobRunnable   = 1
    #check if convergence is not on probability if all variables are bounded in value otherwise the problem is unbounded
    if self.toleranceWeight=='value':
      for varName in self.distDict.keys():
        if not(self.distDict[varName].upperBoundUsed and self.distDict[varName].lowerBoundUsed):
          raiseAnError(TypeError,self,'It is impossible to converge on an unbounded domain (variable '+varName+' with distribution '+self.distDict[varName].name+') as requested to the sampler '+self.name)
    elif self.toleranceWeight=='cdf': pass
    else: raiseAnError(IOError,self,'Unknown weight string descriptor: '+self.toleranceWeight)
    #setup the grid. The grid is build such as each element has a volume equal to the sub grid tolerance
    #the grid is build in such a way that an unit change in each node within the grid correspond to a change equal to the tolerance
    self.nVar        = len(self.distDict.keys())               #Total number of variables
    stepLenght        = self.subGridTol**(1./float(self.nVar)) #build the step size in 0-1 range such as the differential volume is equal to the tolerance
    self.axisName     = []                                     #this list is the implicit mapping of the name of the variable with the grid axis ordering self.axisName[i] = name i-th coordinate
    #here we build lambda function to return the coordinate of the grid point depending if the tolerance is on probability or on volume
    if self.toleranceWeight!='cdf': stepParam = lambda x: [stepLenght*(self.distDict[x].upperBound-self.distDict[x].lowerBound), self.distDict[x].lowerBound, self.distDict[x].upperBound]
    else                          : stepParam = lambda _: [stepLenght, 0.0, 1.0]
    #moving forward building all the information set
    pointByVar = [None]*self.nVar                              #list storing the number of point by cooridnate
    #building the grid point coordinates
    gridVectorsForLS = {}
    for varId, varName in enumerate(self.distDict.keys()):
      self.axisName.append(varName)
      [myStepLength, start, end]  = stepParam(varName)
      start                      += 0.5*myStepLength
      if self.toleranceWeight=='cdf'     : self.gridVectors[varName] = np.asarray([self.distDict[varName].ppf(pbCoord) for pbCoord in  np.arange(start,end,myStepLength)])
      elif self.toleranceWeight=='value' : self.gridVectors[varName] = np.arange(start,end,myStepLength)
      pointByVar[varId]           = np.shape(self.gridVectors[varName])[0]
      gridVectorsForLS[varName.replace('<distribution>','')] = self.gridVectors[varName]
    self.oldTestMatrix            = np.zeros(tuple(pointByVar))
    # initialize LimitSurface PP
    self.limitSurfacePP._initFromDict({"parameters":[key.replace('<distribution>','') for key in self.distDict.keys()],"tolerance":self.subGridTol,"side":"both","gridVectors":gridVectorsForLS,"debug":self.debug})
    self.limitSurfacePP.assemblerDict = self.assemblerDict
    self.limitSurfacePP._initializeLSpp({'WorkingDir':None},[self.lastOutput],{})
    self.persistenceMatrix        = np.zeros(tuple(pointByVar))      #matrix that for each point of the testing grid tracks the persistence of the limit surface position
    self.testGridLenght           = np.prod (pointByVar)          #total number of point on the grid
    self.oldTestMatrix            = np.zeros(tuple(pointByVar))      #swap matrix fro convergence test
    self.hangingPoints            = np.ndarray((0, self.nVar))
    print(self.printTag+': ' +returnPrintPostTag('Message') + '-> Initialization done')

  def localStillReady(self,ready): #,lastOutput=None
    '''
    first perform some check to understand what it needs to be done possibly perform an early return
    ready is returned
    lastOutput should be present when the next point should be chosen on previous iteration and convergence checked
    lastOutput it is not considered to be present during the test performed for generating an input batch
    ROM if passed in it is used to construct the test matrix otherwise the nearest neightburn value is used
    '''
    if self.debug: print(self.printTag+': ' +returnPrintPostTag('Message') + '-> From method localStillReady...')
    #test on what to do
    if ready      == False : return ready #if we exceeded the limit just return that we are done
    if type(self.lastOutput) == dict:
      if self.lastOutput == None and self.limitSurfacePP.ROM.amITrained==False: return ready
    else:
      #if the last output is not provided I am still generating an input batch, if the rom was not trained before we need to start clean
      if self.lastOutput.isItEmpty() and self.limitSurfacePP.ROM.amITrained==False: return ready
    #first evaluate the goal function on the newly sampled points and store them in mapping description self.functionValue RecontructEnding
    if type(self.lastOutput) == dict:
      if self.lastOutput != None: self.limitSurfacePP._initializeLSppROM(self.lastOutput,False)
    else:
      if not self.lastOutput.isItEmpty(): self.limitSurfacePP._initializeLSppROM(self.lastOutput,False)
    if self.debug: print(self.printTag+': ' +returnPrintPostTag('Message') + '-> Training finished')
    np.copyto(self.oldTestMatrix,self.limitSurfacePP.getTestMatrix())    #copy the old solution (contained in the limit surface PP) for convergence check
    # evaluate the Limit Surface coordinates (return input space coordinates, evaluation vector and grid indexing)
    self.surfPoint, evaluations, listsurfPoint = self.limitSurfacePP.run(returnListSurfCoord = True)

    if self.debug: print(self.printTag+': ' +returnPrintPostTag('Message') + '-> Prediction finished')
    # check hanging points
    if self.goalFunction.name in self.limitSurfacePP.getFunctionValue().keys(): indexLast = len(self.limitSurfacePP.getFunctionValue()[self.goalFunction.name])-1
    else                                                                      : indexLast = -1
    #index of last set of point tested and ready to perform the function evaluation
    indexEnd  = len(self.limitSurfacePP.getFunctionValue()[self.axisName[0].replace('<distribution>','')])-1
    tempDict  = {}
    for myIndex in range(indexLast+1,indexEnd+1):
      for key, value in self.limitSurfacePP.getFunctionValue().items(): tempDict[key] = value[myIndex]
      if len(self.hangingPoints) > 0: self.hangingPoints = self.hangingPoints[~(self.hangingPoints==np.array([tempDict[varName] for varName in [key.replace('<distribution>','') for key in self.axisName]])).all(axis=1)][:]
    self.persistenceMatrix += self.limitSurfacePP.getTestMatrix()
    # test error
    testError = np.sum(np.abs(np.subtract(self.limitSurfacePP.getTestMatrix(),self.oldTestMatrix))) # compute the error
    if (testError > self.tolerance/self.subGridTol): ready, self.repetition = True, 0                         # we still have error
    else              : self.repetition +=1                                                                   # we are increasing persistence
    if self.persistence<self.repetition: ready =  False                                                       # we are done
    print(self.printTag+': ' +returnPrintPostTag('Message') + '-> counter: '+str(self.counter)+'       Error: ' +str(testError)+' Repetition: '+str(self.repetition))
    #if the number of point on the limit surface is > than compute persistence
    if len(listsurfPoint)>0:
      self.invPointPersistence = np.ndarray(len(listsurfPoint))
      for pointID, coordinate in enumerate(listsurfPoint):
        self.invPointPersistence[pointID]=abs(self.persistenceMatrix[tuple(coordinate)])
      maxPers = np.max(self.invPointPersistence)
      self.invPointPersistence = (maxPers-self.invPointPersistence)/maxPers
      if self.solutionExport!=None:
        for varName in self.solutionExport.getParaKeys('inputs'):
          for varIndex in range(len(self.axisName)):
            if varName == [key.replace('<distribution>','') for key in self.axisName][varIndex]:
              self.solutionExport.removeInputValue(varName)
              for value in self.surfPoint[:,varIndex]: self.solutionExport.updateInputValue(varName,copy.copy(value))
        # to be fixed
        self.solutionExport.removeOutputValue(self.goalFunction.name)
        for index in range(len(evaluations)): self.solutionExport.updateOutputValue(self.goalFunction.name,copy.copy(evaluations[index]))
    return ready

  def localGenerateInput(self,model,oldInput):
    #self.adaptAlgo.nextPoint(self.dataContainer,self.goalFunction,self.values,self.distDict)
    # create values dictionary
    '''compute the direction normal to the surface, compute the derivative normal to the surface of the probability,
     check the points where the derivative probability is the lowest'''

    self.inputInfo['distributionName'] = {} #Used to determine which distribution to change if needed.
    self.inputInfo['distributionType'] = {} #Used to determine which distribution type is used
    if self.debug: print('generating input')
    varSet=False
    if self.surfPoint!=None and len(self.surfPoint)>0:
      sampledMatrix = np.zeros((len(self.limitSurfacePP.getFunctionValue()[self.axisName[0].replace('<distribution>','')])+len(self.hangingPoints[:,0]),len(self.axisName)))
      for varIndex, name in enumerate([key.replace('<distribution>','') for key in self.axisName]): sampledMatrix [:,varIndex] = np.append(self.limitSurfacePP.getFunctionValue()[name],self.hangingPoints[:,varIndex])
      distanceTree = spatial.cKDTree(copy.copy(sampledMatrix),leafsize=12)
      #the hanging point are added to the list of the already explored points so not to pick the same when in //
#      lastPoint = [self.functionValue[name][-1] for name in [key.replace('<distribution>','') for key in self.axisName]]
#      for varIndex, name in enumerate([key.replace('<distribution>','') for key in self.axisName]): tempDict[name] = np.append(self.functionValue[name],self.hangingPoints[:,varIndex])
      tempDict = {}
      #distLast = np.zeros(self.surfPoint.shape[0])
      for varIndex, varName in enumerate([key.replace('<distribution>','') for key in self.axisName]):
        tempDict[varName]     = self.surfPoint[:,varIndex]
        #distLast[:] += np.square(tempDict[varName]-lastPoint[varIndex])
        self.inputInfo['distributionName'][self.axisName[varIndex]] = self.toBeSampled[self.axisName[varIndex]]
        self.inputInfo['distributionType'][self.axisName[varIndex]] = self.distDict[self.axisName[varIndex]].type
      #distLast = np.sqrt(distLast)
      distance, _ = distanceTree.query(self.surfPoint)
      #distance = np.multiply(distance,distLast,self.invPointPersistence)
      distance = np.multiply(distance,self.invPointPersistence)
      if np.max(distance)>0.0:
        for varIndex, varName in enumerate([key.replace('<distribution>','') for key in self.axisName]):
          self.values[self.axisName[varIndex]] = copy.copy(float(self.surfPoint[np.argmax(distance),varIndex]))
          self.inputInfo['SampledVarsPb'][self.axisName[varIndex]] = self.distDict[self.axisName[varIndex]].pdf(self.values[self.axisName[varIndex]])
        varSet=True
      else: print(self.printTag+': ' +returnPrintPostTag('Message') + '-> np.max(distance)=0.0')

    if not varSet:
      #here we are still generating the batch
      for key in self.distDict.keys():
        if self.toleranceWeight=='cdf':
          self.values[key]                      = self.distDict[key].ppf(float(Distributions.random()))
        else:
          self.values[key]                      = self.distDict[key].lowerBound+(self.distDict[key].upperBound-self.distDict[key].lowerBound)*float(Distributions.random())
        self.inputInfo['distributionName'][key] = self.toBeSampled[key]
        self.inputInfo['distributionType'][key] = self.distDict[key].type
        self.inputInfo['SampledVarsPb'   ][key] = self.distDict[key].pdf(self.values[key])
    self.inputInfo['PointProbability'    ]      = reduce(mul, self.inputInfo['SampledVarsPb'].values())
    # the probability weight here is not used, the post processor is going to recreate the grid associated and use a ROM for the probability evaluation
    self.inputInfo['ProbabilityWeight']         = 1.0
    self.hangingPoints                          = np.vstack((self.hangingPoints,copy.copy(np.array([self.values[axis] for axis in self.axisName]))))
    if self.debug: print(self.printTag+': ' +returnPrintPostTag('Message') + '-> At counter '+str(self.counter)+' the generated sampled variables are: '+str(self.values))
    self.inputInfo['SamplerType'] = 'Adaptive'
    self.inputInfo['subGridTol' ] = self.subGridTol

#This is the normal derivation to be used later on
#      pbMapPointCoord = np.zeros((len(self.surfPoint),self.nVar*2+1,self.nVar))
#      for pointIndex, point in enumerate(self.surfPoint):
#        temp = copy.copy(point)
#        pbMapPointCoord[pointIndex,2*self.nVar,:] = temp
#        for varIndex, varName in enumerate([key.replace('<distribution>','') for key in self.axisName]):
#          temp[varIndex] -= np.max(self.axisStepSize[varName])
#          pbMapPointCoord[pointIndex,varIndex,:] = temp
#          temp[varIndex] += 2.*np.max(self.axisStepSize[varName])
#          pbMapPointCoord[pointIndex,varIndex+self.nVar,:] = temp
#          temp[varIndex] -= np.max(self.axisStepSize[varName])
#      print('Indexing of close point to the limit surface done')
#      #getting the coordinate ready to be evaluated by the ROM
#      pbMapPointCoord.shape = (len(self.surfPoint)*(self.nVar*2+1),self.nVar)
#      tempDict = {}
#      for varIndex, varName in enumerate([key.replace('<distribution>','') for key in self.axisName]):
#        tempDict[varName] = pbMapPointCoord.T[varIndex,:]
#      print('ready to request pb')
#      #acquiring Pb evaluation
#      pbPoint       = self.ROM.confidence(tempDict)
#      pbPoint.shape = (len(self.surfPoint),self.nVar*2+1,2)
#      pbMapPointCoord.shape = (len(self.surfPoint),self.nVar*2+1,self.nVar)
#      #computing gradient
#      modGrad   = np.zeros((len(self.surfPoint)))
#      gradVect  = np.zeros((len(self.surfPoint),self.nVar))
#      for pointIndex in range(len(self.surfPoint)):
#        centralCoor = pbMapPointCoord[pointIndex,2*self.nVar,:]
#        centraPb    = pbPoint[pointIndex,2*self.nVar][0]
#        sum = 0.0
#        for varIndex in range(self.nVar):
#          d1Down     = (centraPb-pbPoint[pointIndex,varIndex][0])/(centralCoor[varIndex]-pbMapPointCoord[pointIndex,varIndex,varIndex])
#          d1Up       = (pbPoint[pointIndex,varIndex+self.nVar][0]-centraPb)/(pbMapPointCoord[pointIndex,varIndex+self.nVar,varIndex]-centralCoor[varIndex])
#          if np.abs(d1Up)>np.abs(d1Down): d1Avg = d1Up
#          else                          : d1Avg = d1Down
#          gradVect[pointIndex,varIndex] = d1Avg
#          sum +=d1Avg
#          modGrad[pointIndex] += d1Avg**2
#        modGrad[pointIndex] = np.sqrt(modGrad[pointIndex])*np.abs(sum)/sum
#        #concavityPb[pointIndex] = concavityPb[pointIndex]/float(self.nVar)
#      print('concavity computed')
#      print([key.replace('<distribution>','') for key in self.axisName])
#      for pointIndex, point in enumerate(self.surfPoint):
#        myStr  = ''
#        myStr  += '['
#        for varIndex in range(self.nVar):
#          myStr += '{:+6.4f}'.format(pbMapPointCoord[pointIndex,2*self.nVar,varIndex])
#        myStr += '] '+'{:+6.4f}'.format(pbPoint[pointIndex,2*self.nVar,0])+'   '
#        for varIndex in range(2*self.nVar):
#          myStr += '['
#          for varIndex2 in range(self.nVar):
#            myStr += '{:+6.4f}'.format(pbMapPointCoord[pointIndex,varIndex,varIndex2])+' '
#          myStr += '] '+'{:+6.4f}'.format(pbPoint[pointIndex,varIndex,0])+'   '
#        myStr += '   gradient  ['
#        for varIndex in range(self.nVar):
#          myStr += '{:+6.4f}'.format(gradVect[pointIndex,varIndex])+'  '
#        myStr += ']'
#        myStr += '    Module '+'{:+6.4f}'.format(modGrad[pointIndex])
#        print(myStr)
#      print('probability acquired')
#
#      minIndex = np.argmin(np.abs(modGrad))
#      print('index on the limit surface of the smallest gradient '+ str(minIndex)+'corresponding gradient module '+str(modGrad[minIndex])+' and probability '+str(pbPoint[minIndex,2*self.nVar][0]))
#      pdDist = self.sign*(pbPoint[minIndex,2*self.nVar][0]-0.5-10*self.tolerance)/modGrad[minIndex]
#      print('extrapolation length' +str(pdDist))
#      for varIndex, varName in enumerate([key.replace('<distribution>','') for key in self.axisName]):
#        self.values[varName] = copy.copy(float(pbMapPointCoord[minIndex,2*self.nVar,varIndex]+pdDist*gradVect[minIndex,varIndex]))
#      gradVect = np.ndarray(self.nVar)
#      centraPb = pbPoint[minIndex,2*self.nVar]
#      centralCoor = pbMapPointCoord[minIndex,2*self.nVar,:]
#      for varIndex in range(self.nVar):
#        d1Down = (centraPb-pbPoint[minIndex,varIndex])/(centralCoor[varIndex]-pbMapPointCoord[minIndex,varIndex,varIndex])
#        d1Up   = (pbPoint[minIndex,varIndex+self.nVar]-centraPb)/(pbMapPointCoord[minIndex,varIndex+self.nVar,varIndex]-centralCoor[varIndex])
#        d1Avg   = (d1Up+d1Down)/2.0
#        gradVect[varIndex] = d1Avg
#      gradVect = gradVect*pdDist
#      gradVect = gradVect+centralCoor
#      for varIndex, varName in enumerate([key.replace('<distribution>','') for key in self.axisName]):
#        self.values[varName] = copy.copy(float(gradVect[varIndex]))


  def localFinalizeActualSampling(self,jobObject,model,myInput):
    '''generate representation of goal function'''
    pass
#
#
#
class MonteCarlo(Sampler):
  '''MONTE CARLO Sampler'''
  def __init__(self):
    Sampler.__init__(self)
    self.printTag = returnPrintTag('SAMPLER MONTECARLO')

  def localInputAndChecks(self,xmlNode):

#     if 'limit' in xmlNode.attrib.keys():
#       try: self.limit = int(xmlNode.attrib['limit'])
#       except ValueError:
#         IOError (self.printTag+': ' +returnPrintPostTag('ERROR') + '-> reading the attribute for the sampler '+self.name+' it was not possible to perform the conversion to integer for the attribute limit with value '+xmlNode.attrib['limit'])
#     else:
#       raisea IOError(' Monte Carlo sampling needs the attribute limit (number of samplings)')

    if xmlNode.find('sampler_init')!= None:
      if xmlNode.find('sampler_init').find('limit')!= None:
        try: self.limit = int(xmlNode.find('sampler_init').find('limit').text)
        except ValueError:
          IOError (self.printTag+': ' +returnPrintPostTag('ERROR') + '-> reading the attribute for the sampler '+self.name+' it was not possible to perform the conversion to integer for the attribute limit with value '+xmlNode.attrib['limit'])
      else:
        raiseAnError(IOError,self,'Monte Carlo sampling needs the limit block (number of samples) in the sampler_init block')
    else:
      raiseAnError(IOError,self,'Monte Carlo sampling needs the sampler_init block')


  def localGenerateInput(self,model,myInput):
    '''set up self.inputInfo before being sent to the model'''
    # create values dictionary

    #print("self.variables2distributionsMapping: " + str(self.variables2distributionsMapping))
    #print("self.distributions2variablesMapping: " + str(self.distributions2variablesMapping))

    #print('self.distDict:' + str(self.distDict))

    for key in self.distDict:
      # check if the key is a comma separated list of strings
      # in this case, the user wants to sample the comma separated variables with the same sampled value => link the value to all comma separated variables
      #if key in self.ND_sampling_params.keys():

      dim    = self.variables2distributionsMapping[key]['dim']
      totDim = self.variables2distributionsMapping[key]['totDim']
      dist   = self.variables2distributionsMapping[key]['name']

      if dim == 1:
        rvsnum = self.distDict[key].rvs()
        for var in self.distributions2variablesMapping[dist]:
          varID  = var.keys()[0]
          varDim = var[varID]
          for kkey in varID.strip().split(','):
            self.values[kkey] = np.atleast_1d(rvsnum)[varDim-1]
            if totDim > 1 and dim == 1:
              coordinate=[];
              for i in range(totDim):
                coordinate.append(np.atleast_1d(rvsnum)[i])
              self.inputInfo['SampledVarsPb'][kkey] = self.distDict[key].pdf(coordinate)
            elif totDim == 1:
              self.inputInfo['SampledVarsPb'][kkey] = self.distDict[key].pdf(self.values[kkey])
            else:
              self.inputInfo['SampledVarsPb'][kkey] = 1.0

    if len(self.inputInfo['SampledVarsPb'].keys()) > 0:
      self.inputInfo['PointProbability'  ] = reduce(mul, self.inputInfo['SampledVarsPb'].values())
      #self.inputInfo['ProbabilityWeight' ] = 1.0 #MC weight is 1/N => weight is one
    self.inputInfo['SamplerType'] = 'MC'
#
#
#
class Grid(Sampler):
  '''
  Samples the model on a given (by input) set of points
  '''
  def __init__(self):
    Sampler.__init__(self)
    self.printTag = returnPrintTag('SAMPLER GRID')
    self.gridCoordinate       = []    # the grid point to be used for each distribution (changes at each step)
    self.axisName             = []    # the name of each axis (variable)
    self.gridInfo             = {}    # {'name of the variable':('Type','Construction',[values])}  --> Type: Probability/Value; Construction:Custom/Equal
    self.externalgGridCoord   = False # boolean attribute. True if the coordinate list has been filled by external source (see factorial sampler)

    #gridInfo[var][0] is type, ...[1] is construction, ...[2] is values


  def localInputAndChecks(self,xmlNode):
    '''reading and construction of the grid'''
    if 'limit' in xmlNode.attrib.keys(): raiseAnError(IOError,self,'limit is not used in Grid sampler')
    self.limit = 1
    if not self.axisName: self.axisName = []
    '''
    for child in xmlNode:
      if child.tag == "Distribution":
        #Add <distribution> to name so we know it is not a direct variable
        varName = "<distribution>"+child.attrib['name']
      elif child.tag == "variable":
        varName = child.attrib['name']
      for childChild in child:
        if childChild.tag =='grid':
          self.axisName.append(varName)
          constrType = childChild.attrib['construction']
          if constrType == 'custom':
            tempList = [float(i) for i in childChild.text.split()]
            tempList.sort()
            self.gridInfo[varName] = (childChild.attrib['type'],constrType,tempList)
            if self.gridInfo[varName][0]!='value' and self.gridInfo[varName][0]!='CDF': raisea IOError (self.printTag+': ' +returnPrintPostTag('ERROR') + '->The type of grid is neither value nor CDF')
            self.limit = len(tempList)*self.limit
          elif constrType == 'equal':
            self.limit = self.limit*(int(childChild.attrib['steps'])+1)
            if   'lowerBound' in childChild.attrib.keys():
              self.gridInfo[varName] = (childChild.attrib['type'], constrType, [float(childChild.attrib['lowerBound']) + float(childChild.text)*i for i in range(int(childChild.attrib['steps'])+1)])
              self.gridInfo[varName][2].sort()
            elif 'upperBound' in childChild.attrib.keys():
              self.gridInfo[varName] = (childChild.attrib['type'], constrType, [float(childChild.attrib['upperBound']) - float(childChild.text)*i for i in range(int(childChild.attrib['steps'])+1)])
              self.gridInfo[varName][2].sort()
            else: raisea IOError(self.printTag+': ' +returnPrintPostTag('ERROR') + '-> no upper or lower bound has been declared for '+str(child.tag)+' in sampler '+str(self.name))
          else: raisea IOError(self.printTag+': ' +returnPrintPostTag('ERROR') + '-> not specified the grid construction type')
    '''

    for child in xmlNode:
      if child.tag == "Distribution":
        #Add <distribution> to name so we know it is not a direct variable
        varName = "<distribution>"+child.attrib['name']
      elif child.tag == "variable":
        varName = child.attrib['name']
      for childChild in child:
        if (childChild.tag =='grid' and child.tag == "variable") or (childChild.tag =='grid' and child.tag == "Distribution"):
          self.axisName.append(varName)
          if childChild.attrib['type'] == 'global_grid':
            self.gridInfo[varName] = ('CDF','global_grid',childChild.text)
          else:
            constrType = childChild.attrib['construction']
            if constrType == 'custom':
              tempList = [float(i) for i in childChild.text.split()]
              tempList.sort()
              self.gridInfo[varName] = (childChild.attrib['type'],constrType,tempList)
              if self.gridInfo[varName][0]!='value' and self.gridInfo[varName][0]!='CDF': raiseAnError(IOError,self,'The type of grid is neither value nor CDF')
              self.limit = len(tempList)*self.limit
            elif constrType == 'equal':
              self.limit = self.limit*(int(childChild.attrib['steps'])+1)
              if   'lowerBound' in childChild.attrib.keys():
                self.gridInfo[varName] = (childChild.attrib['type'], constrType, [float(childChild.attrib['lowerBound']) + float(childChild.text)*i for i in range(int(childChild.attrib['steps'])+1)])
                self.gridInfo[varName][2].sort()
              elif 'upperBound' in childChild.attrib.keys():
                self.gridInfo[varName] = (childChild.attrib['type'], constrType, [float(childChild.attrib['upperBound']) - float(childChild.text)*i for i in range(int(childChild.attrib['steps'])+1)])
                self.gridInfo[varName][2].sort()
              else: raiseAnError(IOError,self,'no upper or lower bound has been declared for '+str(child.tag)+' in sampler '+str(self.name))
            else: raiseAnError(IOError,self,'not specified the grid construction type')

    if len(self.toBeSampled.keys()) != len(self.gridInfo.keys()):
      raiseAnError(IOError,self,'inconsistency between number of variables and grid specification')
    self.gridCoordinate = [None]*len(self.axisName)

  def localAddInitParams(self,tempDict):
    for variable in self.gridInfo.items():
      tempList = [str(i) for i in variable[1][2]]
      tempDict[variable[0]+' is sampled using the grid'] = variable[1][0]+' with spacing '+variable[1][1]+', points: '+' '.join(tempList)

  def localAddCurrentSetting(self,tempDict):
    for var, value in zip(self.axisName, self.gridCoordinate):
      tempDict['coordinate '+var+' has value'] = value

  def localInitialize(self):
    '''
    This is used to check if the points and bounds are compatible with the distribution provided.
    It could not have been done earlier since the distribution might not have been initialized first
    '''
    for varName in self.gridInfo.keys():
      if self.gridInfo[varName][0]=='value':
        valueMax, indexMax = max(self.gridInfo[varName][2]), self.gridInfo[varName][2].index(max(self.gridInfo[varName][2]))
        valueMin, indexMin = min(self.gridInfo[varName][2]), self.gridInfo[varName][2].index(min(self.gridInfo[varName][2]))
        if self.distDict[varName].upperBoundUsed:
          if valueMax>self.distDict[varName].upperBound and valueMax-2.0*np.finfo(valueMax).eps>self.distDict[varName].upperBound:
            raiseAnError(TypeError,self,'the variable '+varName+'can not be sampled at '+str(valueMax)+' since outside the upper bound of the chosen distribution,Distripution Upper Bound = '+ str(self.distDict[varName].upperBound))
          if valueMax>self.distDict[varName].upperBound and valueMax-2.0*np.finfo(valueMax).eps<=self.distDict[varName].upperBound:
            valueMax = valueMax-2.0*np.finfo(valueMax).eps
        if self.distDict[varName].lowerBoundUsed:
          if valueMin<self.distDict[varName].lowerBound and valueMin+2.0*np.finfo(valueMin).eps<self.distDict[varName].lowerBound:
            raiseAnError(TypeError,self,'the variable '+varName+'can not be sampled at '+str(valueMin)+' since outside the lower bound of the chosen distribution,Distripution Lower Bound = '+str(self.distDict[varName].lowerBound))
          if valueMin<self.distDict[varName].lowerBound and valueMin+2.0*np.finfo(valueMax).eps>=self.distDict[varName].lowerBound:
            valueMin = valueMin-2.0*np.finfo(valueMin).eps
        self.gridInfo[varName][2][indexMax], self.gridInfo[varName][2][indexMin] = valueMax, valueMin

  def localGenerateInput(self,model,myInput):
    remainder = self.counter - 1 #used to keep track as we get to smaller strides
    stride = self.limit+1 #How far apart in the 1D array is the current gridCoordinate
    #self.inputInfo['distributionInfo'] = {}
    self.inputInfo['distributionName'] = {} #Used to determine which distribution to change if needed.
    self.inputInfo['distributionType'] = {} #Used to determine which distribution type is used

#     weight = 1.0
#     for i in range(len(self.gridCoordinate)):
#       varName = self.axisName[i]
#       if not self.externalgGridCoord:
#         stride = stride // len(self.gridInfo[varName][2])
#         #index is the index into the array self.gridInfo[varName][2]
#         index, remainder = divmod(remainder, stride )
#         self.gridCoordinate[i] = index
#
#       # check if the varName is a comma separated list of strings
#       # in this case, the user wants to sample the comma separated variables with the same sampled value => link the value to all comma separated variables
#       for kkey in varName.strip().split(','):
#         self.inputInfo['distributionName'][kkey] = self.toBeSampled[varName]
#         self.inputInfo['distributionType'][kkey] = self.distDict[varName].type
#         if self.gridInfo[varName][0]=='CDF':
#           self.values[kkey] = self.distDict[varName].ppf(self.gridInfo[varName][2][self.gridCoordinate[i]])
#           self.inputInfo['SampledVarsPb'][kkey] = self.distDict[varName].pdf(self.values[kkey])
#         elif self.gridInfo[varName][0]=='value':
#           self.values[kkey] = self.gridInfo[varName][2][self.gridCoordinate[i]]
#           self.inputInfo['SampledVarsPb'][kkey] = self.distDict[varName].pdf(self.values[kkey])
#         else: raisea IOError (self.gridInfo[varName][0]+' is not know as value keyword for type. Sampler: '+self.name)
#
#       if self.gridInfo[varName][0]=='CDF':
#         if self.gridCoordinate[i] != 0 and self.gridCoordinate[i] < len(self.gridInfo[varName][2])-1: weight *= self.distDict[varName].cdf((self.values[kkey]+self.distDict[varName].ppf(self.gridInfo[varName][2][self.gridCoordinate[i]+1]))/2.0) - self.distDict[varName].cdf((self.values[kkey]+self.distDict[varName].ppf(self.gridInfo[varName][2][self.gridCoordinate[i]-1]))/2.0)
#         if self.gridCoordinate[i] == 0: weight *= self.distDict[varName].cdf((self.values[kkey]+self.distDict[varName].ppf(self.gridInfo[varName][2][self.gridCoordinate[i]+1]))/2.0) - self.distDict[varName].cdf((self.values[kkey]+self.distDict[varName].ppf(0))/2.0)
#         if self.gridCoordinate[i] == len(self.gridInfo[varName][2])-1: weight *= self.distDict[varName].cdf((self.values[kkey]+self.distDict[varName].ppf(1))/2.0) - self.distDict[varName].cdf((self.values[kkey]+self.distDict[varName].ppf(self.gridInfo[varName][2][self.gridCoordinate[i]-1]))/2.0)
#       else:
#         if self.gridCoordinate[i] != 0 and self.gridCoordinate[i] < len(self.gridInfo[varName][2])-1: weight *= self.distDict[varName].cdf((self.values[kkey]+self.gridInfo[varName][2][self.gridCoordinate[i]+1])/2.0) -self.distDict[varName].cdf((self.values[kkey]+self.gridInfo[varName][2][self.gridCoordinate[i]-1])/2.0)
#         if self.gridCoordinate[i] == 0: weight *= self.distDict[varName].cdf((self.values[kkey]+self.gridInfo[varName][2][self.gridCoordinate[i]+1])/2.0) -self.distDict[varName].cdf((self.values[kkey]+self.distDict[varName].lowerBound)/2.0)
#         if self.gridCoordinate[i] == len(self.gridInfo[varName][2])-1: weight *= self.distDict[varName].cdf((self.values[kkey]+self.distDict[varName].upperBound)/2.0) -self.distDict[varName].cdf((self.values[kkey]+self.gridInfo[varName][2][self.gridCoordinate[i]-1])/2.0)
#     self.inputInfo['PointProbability' ] = reduce(mul, self.inputInfo['SampledVarsPb'].values())
#     self.inputInfo['ProbabilityWeight'] = weight
#     self.inputInfo['SamplerType'] = 'Grid'

    #print('self.gridInfo: '       + str(self.gridInfo))
    #print('self.inputInfo: '      + str(self.inputInfo))
    #print('self.gridCoordinate: ' + str(self.gridCoordinate))
    #print('self.axisName: '       + str(self.axisName))
    #print('self.variables2distributionsMapping: '       + str(self.variables2distributionsMapping))
    #print('self.distributions2variablesMapping: '       + str(self.distributions2variablesMapping))

    weight = 1.0

    for i in range(len(self.gridCoordinate)):
      varName = self.axisName[i]
      if not self.externalgGridCoord:
        stride = stride // len(self.gridInfo[varName][2])
        #index is the index into the array self.gridInfo[varName][2]
        index, remainder = divmod(remainder, stride )
        self.gridCoordinate[i] = index

      # check if the varName is a comma separated list of strings
      # in this case, the user wants to sample the comma separated variables with the same sampled value => link the value to all comma separated variables
      for key in varName.strip().split(','):
        self.inputInfo['distributionName'][key] = self.toBeSampled[varName]
        self.inputInfo['distributionType'][key] = self.distDict[varName].type

        if self.gridInfo[varName][0]=='CDF':
          if self.distDict[varName].getDimensionality()==1:
            self.values[key] = self.distDict[varName].ppf(self.gridInfo[varName][2][self.gridCoordinate[i]])
          else:
            location = self.variables2distributionsMapping[varName]['dim']
            #print('location: ' + str(location))
            self.values[key] = self.distDict[varName].inverseMarginalDistribution(self.gridInfo[varName][2][self.gridCoordinate[i]],location-1)
            #print('self.values[key]: ' + str(self.values[key]))

        elif self.gridInfo[varName][0]=='value':
          self.values[key] = self.gridInfo[varName][2][self.gridCoordinate[i]]

        else: raiseAnError(IOError,self,gridInfo[varName][0]+' is not know as value keyword for type. Sampler: '+self.name)

    #print('self.values: ' + str(self.values))

    remainder = self.counter - 1 #used to keep track as we get to smaller strides
    stride = self.limit+1 #How far apart in the 1D array is the current gridCoordinate

    for i in range(len(self.gridCoordinate)):
      varName = self.axisName[i]
      if not self.externalgGridCoord:
        stride = stride // len(self.gridInfo[varName][2])
        index, remainder = divmod(remainder, stride )
        self.gridCoordinate[i] = index

      for key in varName.strip().split(','):
        self.inputInfo['distributionName'][key] = self.toBeSampled[varName]
        self.inputInfo['distributionType'][key] = self.distDict[varName].type

        #print('varName ' + str(varName))
        if ("<distribution>" in varName) or (self.variables2distributionsMapping[varName]['totDim']==1):
          self.inputInfo['SampledVarsPb'][key] = self.distDict[varName].pdf(self.values[key])
        else:
          dist_name = self.variables2distributionsMapping[varName]['name']
          #NDcoordinate=np.zeros(len(self.distributions2variablesMapping[dist_name]))
          NDcoordinate=[]
          for i in range(len(self.distributions2variablesMapping[dist_name])):
            NDcoordinate.append(0)
          for var in self.distributions2variablesMapping[dist_name]:
            variable = var.keys()[0]
            position = var.values()[0]
            NDcoordinate[position-1] = self.values[variable.strip().split(',')[0]]
          self.inputInfo['SampledVarsPb'][key] = self.distDict[varName].pdf(NDcoordinate)

      # 1D variable
      if ("<distribution>" in varName) or (self.variables2distributionsMapping[varName]['totDim']==1):
        if self.gridInfo[varName][0]=='CDF':
          if self.gridCoordinate[i] != 0 and self.gridCoordinate[i] < len(self.gridInfo[varName][2])-1:
            weight *= self.distDict[varName].cdf((self.values[key]+self.distDict[varName].ppf(self.gridInfo[varName][2][self.gridCoordinate[i]+1]))/2.0) - self.distDict[varName].cdf((self.values[key]+self.distDict[varName].ppf(self.gridInfo[varName][2][self.gridCoordinate[i]-1]))/2.0)
          if self.gridCoordinate[i] == 0:
            weight *= self.distDict[varName].cdf((self.values[key]+self.distDict[varName].ppf(self.gridInfo[varName][2][self.gridCoordinate[i]+1]))/2.0) - self.distDict[varName].cdf((self.values[key]+self.distDict[varName].ppf(0))/2.0)
          if self.gridCoordinate[i] == len(self.gridInfo[varName][2])-1:
            weight *= self.distDict[varName].cdf((self.values[key]+self.distDict[varName].ppf(1))/2.0) - self.distDict[varName].cdf((self.values[key]+self.distDict[varName].ppf(self.gridInfo[varName][2][self.gridCoordinate[i]-1]))/2.0)
        else:   # Value
          if self.gridCoordinate[i] != 0 and self.gridCoordinate[i] < len(self.gridInfo[varName][2])-1:
            weight *= self.distDict[varName].cdf((self.values[key]+self.gridInfo[varName][2][self.gridCoordinate[i]+1])/2.0) -self.distDict[varName].cdf((self.values[key]+self.gridInfo[varName][2][self.gridCoordinate[i]-1])/2.0)
          if self.gridCoordinate[i] == 0:
            weight *= self.distDict[varName].cdf((self.values[key]+self.gridInfo[varName][2][self.gridCoordinate[i]+1])/2.0) -self.distDict[varName].cdf((self.values[key]+self.distDict[varName].lowerBound)/2.0)
          if self.gridCoordinate[i] == len(self.gridInfo[varName][2])-1:
            weight *= self.distDict[varName].cdf((self.values[key]+self.distDict[varName].upperBound)/2.0) -self.distDict[varName].cdf((self.values[key]+self.gridInfo[varName][2][self.gridCoordinate[i]-1])/2.0)
      # ND variable
      else:
        if self.variables2distributionsMapping[varName]['dim']==1:    # to avoid double count of weight for ND distribution; I need to count only one variable instaed of N
          dist_name = self.variables2distributionsMapping[varName]['name']
          NDcoordinate=np.zeros(len(self.distributions2variablesMapping[dist_name]))
          dxs=np.zeros(len(self.distributions2variablesMapping[dist_name]))
          for var in self.distributions2variablesMapping[dist_name]:
            variable = var.keys()[0]
            position = var.values()[0]
            NDcoordinate[position-1] = self.values[variable.strip().split(',')[0]]
            if self.gridCoordinate[i] != 0 and self.gridCoordinate[i] < len(self.gridInfo[varName][2])-1:
              dxs[position-1] = (self.gridInfo[variable][2][self.gridCoordinate[i]+1] - self.gridInfo[variable][2][self.gridCoordinate[i]-1]) / 2.0
            if self.gridCoordinate[i] == 0:
              dxs[position-1] = self.gridInfo[variable][2][self.gridCoordinate[i]+1] - self.gridInfo[variable][2][self.gridCoordinate[i]]
            if self.gridCoordinate[i] == len(self.gridInfo[varName][2])-1:
              dxs[position-1] = self.gridInfo[variable][2][self.gridCoordinate[i]] - self.gridInfo[variable][2][self.gridCoordinate[i]-1]
          weight *= self.distDict[varName].cellIntegral(NDcoordinate,dxs)

      self.inputInfo['PointProbability' ] = reduce(mul, self.inputInfo['SampledVarsPb'].values())
      self.inputInfo['ProbabilityWeight'] = copy.deepcopy(weight)
      self.inputInfo['SamplerType'] = 'Grid'
#
#
#
#
class LHS(Grid):
  '''
  Latin hyper Cube based sampler. Currently no special filling method are implemented
  '''
  def __init__(self):
    Grid.__init__(self)
    self.sampledCoordinate    = [] # a list of list for i=0,..,limit a list of the coordinate to be used this is needed for the LHS
    self.printTag = returnPrintTag('SAMPLER LHS')
    self.globalGrid          = {}    # Dictionary for the global_grid. These grids are used only for LHS for ND distributions.

  def localInputAndChecks(self,xmlNode):
    Grid.localInputAndChecks(self,xmlNode)

    for child in xmlNode:
      if child.tag == "Distribution":
        #Add <distribution> to name so we know it is not a direct variable
        varName = "<distribution>"+child.attrib['name']

      elif child.tag == "global_grid":
         for childChild in child:
           if childChild.tag =='grid':
             globalGridName = childChild.attrib['name']
             constrType = childChild.attrib['construction']
             if constrType == 'custom':
              tempList = [float(i) for i in childChild.text.split()]
              tempList.sort()
              self.globalGrid[globalGridName] = (tempList)
              self.limit = len(tempList)*self.limit
             elif constrType == 'equal':
              self.limit = self.limit*(int(childChild.attrib['steps'])+1)
              if   'lowerBound' in childChild.attrib.keys():
                self.globalGrid[globalGridName] = ([float(childChild.attrib['lowerBound']) + float(childChild.text)*i for i in range(int(childChild.attrib['steps'])+1)])
                self.globalGrid[globalGridName].sort()
              elif 'upperBound' in childChild.attrib.keys():
                self.globalGrid[globalGridName] = ([float(childChild.attrib['upperBound']) - float(childChild.text)*i for i in range(int(childChild.attrib['steps'])+1)])
                self.globalGrid[globalGridName].sort()
              else: raiseAnError(IOError,self,'no upper or lower bound has been declared for '+str(child.tag)+' in sampler '+str(self.name))
           else:
             raiseAnError(IOError,self,'The Tag ' + str(childChild.tag) + 'is not allowed in global_grid')

    #print('self.gridInfo: ' + str(self.gridInfo))
    #print('self.globalGrid: ' + str(self.globalGrid))
    for variable in self.gridInfo.keys():
      if self.gridInfo[variable][1] == 'global_grid':
        lst=list(self.gridInfo[variable])
        lst[2] = self.globalGrid[self.gridInfo[variable][2]]
        self.gridInfo[variable] = tuple(lst)
    #print('self.gridInfo: ' + str(self.gridInfo))

    pointByVar  = [len(self.gridInfo[variable][2]) for variable in self.gridInfo.keys()]
    if len(set(pointByVar))!=1: raiseAnError(IOError,self,'the latin Hyper Cube requires the same number of point in each dimension')
    self.pointByVar = pointByVar[0]
    self.inputInfo['upper'] = {}
    self.inputInfo['lower'] = {}
    self.limit = (self.pointByVar-1)

  def localInitialize(self):
    '''
    the local initialize is used to generate test the box being within the distribution upper/lower bound
    and filling mapping of the hyper cube.
    '''
    Grid.localInitialize(self)
    tempFillingCheck = [None]*len(self.axisName) #for all variables
    for i in range(len(tempFillingCheck)):
      tempFillingCheck[i] = [None]*(self.pointByVar-1) #intervals are n-points-1
      tempFillingCheck[i][:] = Distributions.randomPermutation(list(range(self.pointByVar-1))) #pick a random interval sequence
    self.sampledCoordinate = [None]*(self.pointByVar-1)
    for i in range(self.pointByVar-1):
      self.sampledCoordinate[i] = [None]*len(self.axisName)
      self.sampledCoordinate[i][:] = [tempFillingCheck[j][i] for j in range(len(tempFillingCheck))]

  def localGenerateInput(self,model,myInput):
    '''
    j=0
    #self.inputInfo['distributionInfo'] = {}
    self.inputInfo['distributionName'] = {} #Used to determine which distribution to change if needed.
    self.inputInfo['distributionType'] = {} #Used to determine which distribution type is used
    weight = 1.0
    for varName in self.axisName:
      upper = self.gridInfo[varName][2][self.sampledCoordinate[self.counter-2][j]+1]
      lower = self.gridInfo[varName][2][self.sampledCoordinate[self.counter-2][j]  ]
      j +=1
      intervalFraction = Distributions.random()
      coordinate = lower + (upper-lower)*intervalFraction
      # check if the varName is a comma separated list of strings
      # in this case, the user wants to sample the comma separated variables with the same sampled value => link the value to all comma separated variables
      if self.gridInfo[varName][0] =='CDF':
        ppfvalue = self.distDict[varName].ppf(coordinate)
        ppflower = self.distDict[varName].ppf(min(upper,lower))
        ppfupper = self.distDict[varName].ppf(max(upper,lower))
      for kkey in varName.strip().split(','):
        self.inputInfo['distributionName'][kkey] = self.toBeSampled[varName]
        self.inputInfo['distributionType'][kkey] = self.distDict[varName].type
        if self.gridInfo[varName][0] =='CDF':
          self.values[kkey] = ppfvalue
          self.inputInfo['upper'][kkey] = ppfupper
          self.inputInfo['lower'][kkey] = ppflower
          self.inputInfo['SampledVarsPb'][varName] = coordinate
          weight *= self.distDict[varName].cdf(ppfupper) - self.distDict[varName].cdf(ppflower)
        elif self.gridInfo[varName][0]=='value':
          self.values[varName] = coordinate
          self.inputInfo['upper'][kkey] = max(upper,lower)
          self.inputInfo['lower'][kkey] = min(upper,lower)
          self.inputInfo['SampledVarsPb'][kkey] = self.distDict[varName].pdf(self.values[kkey])
      if self.gridInfo[varName][0] =='CDF': weight *= self.distDict[varName].cdf(ppfupper) - self.distDict[varName].cdf(ppflower)
      else: weight *= self.distDict[varName].cdf(upper) - self.distDict[varName].cdf(lower)

    self.inputInfo['PointProbability'] = reduce(mul, self.inputInfo['SampledVarsPb'].values())
    self.inputInfo['ProbabilityWeight' ] = weight
    self.inputInfo['SamplerType'] = 'Stratified'
    '''

    j=0
    #self.inputInfo['distributionInfo'] = {}
    self.inputInfo['distributionName'] = {} #Used to determine which distribution to change if needed.
    self.inputInfo['distributionType'] = {} #Used to determine which distribution type is used
    weight = 1.0

    #print('self.variables2distributionsMapping: ' + str(self.variables2distributionsMapping))
    #print('self.distributions2variablesMapping: ' + str(self.distributions2variablesMapping))
    #print('self.axisName: ' + str(self.axisName))
    #print('self.distDict: ' + str(self.distDict))
    #print('self.inputInfo: ' + str(self.inputInfo))

    for varName in self.axisName:

      if not "<distribution>" in varName:
        if self.variables2distributionsMapping[varName]['totDim']>1 and self.variables2distributionsMapping[varName]['dim'] == 1:    # to avoid double count of weight for ND distribution; I need to count only one variable instaed of N
          upper = self.gridInfo[varName][2][self.sampledCoordinate[self.counter-2][j]+1]
          lower = self.gridInfo[varName][2][self.sampledCoordinate[self.counter-2][j]  ]
          j += 1
          intervalFraction = Distributions.random()
          coordinate = lower + (upper-lower)*intervalFraction
          gridCoordinate =  self.distDict[varName].ppf(coordinate)
          distName = self.variables2distributionsMapping[varName]['name']
          for distVarName in self.distributions2variablesMapping[distName]:
            for kkey in distVarName.keys()[0].strip().split(','):
              self.inputInfo['distributionName'][kkey] = self.toBeSampled[varName]
              self.inputInfo['distributionType'][kkey] = self.distDict[varName].type
              self.values[kkey] = np.atleast_1d(gridCoordinate)[distVarName.values()[0]-1]
              #self.inputInfo['upper'][kkey] = ppfupper
              #self.inputInfo['lower'][kkey] = ppflower
              self.inputInfo['SampledVarsPb'][varName] = coordinate

          weight *= upper - lower

      if ("<distribution>" in varName) or self.variables2distributionsMapping[varName]['totDim']==1:   # 1D variable
        upper = self.gridInfo[varName][2][self.sampledCoordinate[self.counter-2][j]+1]
        lower = self.gridInfo[varName][2][self.sampledCoordinate[self.counter-2][j]  ]
        j +=1
        intervalFraction = Distributions.random()
        coordinate = lower + (upper-lower)*intervalFraction
        # check if the varName is a comma separated list of strings
        # in this case, the user wants to sample the comma separated variables with the same sampled value => link the value to all comma separated variables
        if self.gridInfo[varName][0] =='CDF':
          ppfvalue = self.distDict[varName].ppf(coordinate)
          ppflower = self.distDict[varName].ppf(min(upper,lower))
          ppfupper = self.distDict[varName].ppf(max(upper,lower))
        for kkey in varName.strip().split(','):
          self.inputInfo['distributionName'][kkey] = self.toBeSampled[varName]
          self.inputInfo['distributionType'][kkey] = self.distDict[varName].type
          if self.gridInfo[varName][0] =='CDF':
            self.values[kkey] = ppfvalue
            self.inputInfo['upper'][kkey] = ppfupper
            self.inputInfo['lower'][kkey] = ppflower
            self.inputInfo['SampledVarsPb'][varName] = coordinate
            weight *= self.distDict[varName].cdf(ppfupper) - self.distDict[varName].cdf(ppflower)
          elif self.gridInfo[varName][0]=='value':
            self.values[varName] = coordinate
            self.inputInfo['upper'][kkey] = max(upper,lower)
            self.inputInfo['lower'][kkey] = min(upper,lower)
            self.inputInfo['SampledVarsPb'][kkey] = self.distDict[varName].pdf(self.values[kkey])
        if self.gridInfo[varName][0] =='CDF':
          weight *= self.distDict[varName].cdf(ppfupper) - self.distDict[varName].cdf(ppflower)
        else:
          weight *= self.distDict[varName].cdf(upper) - self.distDict[varName].cdf(lower)

      #else:
      #  raisea IOError (self.printTag+': ' +returnPrintPostTag('ERROR') + '-> error in the generagtion of LHS sample')

    self.inputInfo['PointProbability'] = reduce(mul, self.inputInfo['SampledVarsPb'].values())
    self.inputInfo['ProbabilityWeight' ] = weight
    self.inputInfo['SamplerType'] = 'Stratified'
#
#
#
#
class DynamicEventTree(Grid):
  '''
  DYNAMIC EVENT TREE Sampler - "ANalysis of Dynamic REactor Accident evolution" module (DET      ) :D
  '''
  def __init__(self):
    Grid.__init__(self)
    # Working directory (Path of the directory in which all the outputs,etc. are stored)
    self.workingDir = ""
    # (optional) if not present, the sampler will not change the relative keyword in the input file
    self.maxSimulTime            = None
    # print the xml tree representation of the dynamic event tree calculation
    # see variable 'self.TreeInfo'
    self.print_end_xml           = False
    # Dictionary of the probability bins for each distribution that have been
    #  inputted by the user ('distName':[Pb_Threshold_1, Pb_Threshold_2, ..., Pb_Threshold_n])
    self.branchProbabilities     = {}
    # Dictionary of the Values' bins for each distribution that have been
    #  inputted by the user ('distName':[Pb_Threshold_1, Pb_Threshold_2, ..., Pb_Threshold_n])
    # these are the invCDFs of the PBs inputted in branchProbabilities (if ProbabilityThresholds have been inputted)
    self.branchValues     = {}
    # List of Dictionaries of the last probability bin level (position in the array) reached for each distribution ('distName':IntegerValue)
    # This container is a working dictionary. The branchedLevels are stored in the xml tree "self.TreeInfo" since they must track
    # the evolution of the dynamic event tree
    self.branchedLevel           = []
    # Counter for the branch needs to be run after a calculation branched (it is a working variable)
    self.branchCountOnLevel      = 0
    # Dictionary tha contains the actual branching info
    # (i.e. distribution that triggered, values of the variables that need to be changed, etc)
    self.actualBranchInfo        = {}
    # Parent Branch end time (It's a working variable used to set up the new branches need to be run.
    #   The new branches' start time will be the end time of the parent branch )
    self.actual_end_time         = 0.0
    # Parent Branch end time step (It's a working variable used to set up the new branches need to be run.
    #  The end time step is used to construct the filename of the restart files needed for restart the new branch calculations)
    self.actual_end_ts           = 0
    # Xml tree object. It stored all the info regarding the DET. It is in continue evolution during a DET calculation
    self.TreeInfo                = None
    # List of Dictionaries. It is a working variable used to store the information needed to create branches from a Parent Branch
    self.endInfo                 = []
    # Queue system. The inputs are waiting to be run are stored in this queue dictionary
    self.RunQueue                = {}
    # identifiers of the inputs in queue (name of the history... for example DET_1,1,1)
    self.RunQueue['identifiers'] = []
    # Corresponding inputs
    self.RunQueue['queue'      ] = []
    # mapping from jobID to rootname in TreeInfo {jobID:rootName}
    self.rootToJob               = {}
    # dictionary of preconditioner sampler available
    self.preconditionerAvail = {}
    self.preconditionerAvail['MonteCarlo'] = MonteCarlo      # MC
    self.preconditionerAvail['Stratified'] = LHS             # Stratified
    self.preconditionerAvail['Grid'      ] = Grid            # Grid
    # dictionary of inputted preconditioners need to be applied
    self.preconditionerToApply             = {}
    # total number of preconditioner samples (combination of all different preconditioner strategy)
    self.precNumberSamplers                = 0
    self.printTag = returnPrintTag('SAMPLER DYNAMIC ET')

  def _localWhatDoINeed(self):
    needDict = Sampler._localWhatDoINeed(self)
    for preconditioner in self.preconditionerToApply.values():
      preneedDict = preconditioner.whatDoINeed()
      for key,value in preneedDict.items():
        if key not in needDict.keys(): needDict[key] = []
        needDict[key] = needDict[key] + value
    return needDict

  def localStillReady(self, ready): #,lastOutput=None
    '''
    Function that inquires if there is at least an input the in the queue that needs to be run
    @ In, None
    @ Out, boolean
    '''
    if(len(self.RunQueue['queue']) != 0 or self.counter == 0): ready = True
    else:
      if self.print_end_xml:
        myFile = open(os.path.join(self.workingDir,self.name + "_output_summary.xml"),'w')
        for treeNode in self.TreeInfo.values(): treeNode.writeNodeTree(myFile)
        myFile.close()
      ready = False
    return ready

  def _retrieveParentNode(self,idj):
    if(idj == self.TreeInfo[self.rootToJob[idj]].getrootnode().name): parentNode = self.TreeInfo[self.rootToJob[idj]].getrootnode()
    else: parentNode = list(self.TreeInfo[self.rootToJob[idj]].getrootnode().iter(idj))[0]
    return parentNode

  def localFinalizeActualSampling(self,jobObject,model,myInput,genRunQueue=True):
    '''
    General function (available to all samplers) that finalize the sampling calculation just ended
    In this case (DET), The function reads the information from the ended calculation, updates the
    working variables, and creates the new inputs for the next branches
    @ In, jobObject: JobHandler Instance of the job (run) just finished
    @ In, model        : Model Instance... It may be a Code Instance, a ROM, etc.
    @ In, myInput      : List of the original input files
    @ In, genRunQueue  : bool, generated Running queue at the end of the finalization?
    @ Out, None
    '''
    self.workingDir = model.workingDir

#     returnBranchInfo = self.__readBranchInfo(jobObject.output)
    # Get the parent element tree (xml object) to retrieve the information needed to create the new inputs
    parentNode = self._retrieveParentNode(jobObject.identifier)
    # set runEnded and running to true and false respectively
    parentNode.add('runEnded',True)
    parentNode.add('running',False)
    parentNode.add('end_time',self.actual_end_time)
    # Read the branch info from the parent calculation (just ended calculation)
    # This function stores the information in the dictionary 'self.actualBranchInfo'
    # If no branch info, this history is concluded => return
    if not self.__readBranchInfo(jobObject.output):
      parentNode.add('completedHistory', True)
      return False
    # Collect the branch info in a multi-level dictionary
    endInfo = {'end_time':self.actual_end_time,'end_ts':self.actual_end_ts,'branch_dist':list(self.actualBranchInfo.keys())[0]}
    endInfo['branch_changed_params'] = self.actualBranchInfo[endInfo['branch_dist']]
    parentNode.add('actual_end_ts',self.actual_end_ts)
#     # Get the parent element tree (xml object) to retrieve the information needed to create the new inputs
#     if(jobObject.identifier == self.TreeInfo[self.rootToJob[jobObject.identifier]].getrootnode().name): endInfo['parent_node'] = self.TreeInfo[self.rootToJob[jobObject.identifier]].getrootnode()
#     else: endInfo['parent_node'] = list(self.TreeInfo[self.rootToJob[jobObject.identifier]].getrootnode().iter(jobObject.identifier))[0]
    endInfo['parent_node'] = parentNode
    # get the branchedLevel dictionary
    branchedLevel = {}
    for distk, distpb in zip(endInfo['parent_node'].get('initiator_distribution'),endInfo['parent_node'].get('PbThreshold')): branchedLevel[distk] = index(self.branchProbabilities[distk],distpb)
    if not branchedLevel: raiseAnError(RuntimeError,self,'branchedLevel of node '+jobObject.identifier+'not found!')
    # Loop of the parameters that have been changed after a trigger gets activated
    for key in endInfo['branch_changed_params']:
      endInfo['n_branches'] = 1 + int(len(endInfo['branch_changed_params'][key]['actual_value']))
      if(len(endInfo['branch_changed_params'][key]['actual_value']) > 1):
        #  Multi-Branch mode => the resulting branches from this parent calculation (just ended)
        # will be more then 2
        # unchanged_pb = probability (not conditional probability yet) that the event does not occur
        unchanged_pb = 0.0
        try:
          # changed_pb = probability (not conditional probability yet) that the event A occurs and the final state is 'alpha' '''
          for pb in xrange(len(endInfo['branch_changed_params'][key]['associated_pb'])): unchanged_pb = unchanged_pb + endInfo['branch_changed_params'][key]['associated_pb'][pb]
        except KeyError: pass
        if(unchanged_pb <= 1): endInfo['branch_changed_params'][key]['unchanged_pb'] = 1.0-unchanged_pb
      else:
        # Two-Way mode => the resulting branches from this parent calculation (just ended) = 2
        if branchedLevel[endInfo['branch_dist']] > len(self.branchProbabilities[endInfo['branch_dist']])-1: pb = 1.0
        else: pb = self.branchProbabilities[endInfo['branch_dist']][branchedLevel[endInfo['branch_dist']]]
        endInfo['branch_changed_params'][key]['unchanged_pb'] = 1.0 - pb
        endInfo['branch_changed_params'][key]['associated_pb'] = [pb]

    self.branchCountOnLevel = 0
#     # set runEnded and running to true and false respectively
#     endInfo['parent_node'].add('runEnded',True)
#     endInfo['parent_node'].add('running',False)
#     endInfo['parent_node'].add('end_time',self.actual_end_time)
    # The branchedLevel counter is updated
    if branchedLevel[endInfo['branch_dist']] < len(self.branchProbabilities[endInfo['branch_dist']]): branchedLevel[endInfo['branch_dist']] += 1
    # Append the parent branchedLevel (updated for the new branch/es) in the list tha contains them
    # (it is needed in order to avoid overlapping among info coming from different parent calculations)
    # When this info is used, they are popped out
    self.branchedLevel.append(branchedLevel)
    # Append the parent end info in the list tha contains them
    # (it is needed in order to avoid overlapping among info coming from different parent calculations)
    # When this info is used, they are popped out
    self.endInfo.append(endInfo)
    # Compute conditional probability
    self.computeConditionalProbability()
    # Create the inputs and put them in the runQueue dictionary (if genRunQueue is true)
    if genRunQueue: self._createRunningQueue(model,myInput)
    return True

  def computeConditionalProbability(self,index=None):
    '''
    Function to compute Conditional probability of the branches that are going to be run.
    The conditional probabilities are stored in the self.endInfo object
    @ In, index: position in the self.endInfo list (optional). Default = 0
    '''
    if not index: index = len(self.endInfo)-1
    # parent_cond_pb = associated conditional probability of the Parent branch
    #parent_cond_pb = 0.0
    try:
      parent_cond_pb = self.endInfo[index]['parent_node'].get('conditional_pb')
      if not parent_cond_pb: parent_cond_pb = 1.0
    except KeyError: parent_cond_pb = 1.0
    # for all the branches the conditional pb is computed
    # unchanged_cond_pb = Conditional Probability of the branches in which the event has not occurred
    # changed_cond_pb   = Conditional Probability of the branches in which the event has occurred
    for key in self.endInfo[index]['branch_changed_params']:
      #try:
      self.endInfo[index]['branch_changed_params'][key]['changed_cond_pb'] = []
      self.endInfo[index]['branch_changed_params'][key]['unchanged_cond_pb'] = parent_cond_pb*float(self.endInfo[index]['branch_changed_params'][key]['unchanged_pb'])
      for pb in range(len(self.endInfo[index]['branch_changed_params'][key]['associated_pb'])): self.endInfo[index]['branch_changed_params'][key]['changed_cond_pb'].append(parent_cond_pb*float(self.endInfo[index]['branch_changed_params'][key]['associated_pb'][pb]))
      #except? pass
    return

  def __readBranchInfo(self,out_base=None):
    '''
    Function to read the Branching info that comes from a Model
    The branching info (for example, distribution that triggered, parameters must be changed, etc)
    are supposed to be in a xml format
    @ In, out_base: is the output root that, if present, is used to construct the file name the function is going
                    to try reading.
    @ Out, boolean: true if the info are present (a set of new branches need to be run), false if the actual parent calculation reached an end point
    '''
    # Remove all the elements from the info container
    del self.actualBranchInfo
    branch_present = False
    self.actualBranchInfo = {}
    # Construct the file name adding the out_base root if present
    if out_base: filename = out_base + "_actual_branch_info.xml"
    else: filename = "actual_branch_info.xml"
    if not os.path.isabs(filename): filename = os.path.join(self.workingDir,filename)
    if not os.path.exists(filename):
      print(self.printTag+': ' +returnPrintPostTag('Message') + '-> branch info file ' + os.path.basename(filename) +' has not been found. => No Branching.')
      return branch_present
    # Parse the file and create the xml element tree object
    #try:
    branch_info_tree = ET.parse(filename)
    print(self.printTag+': ' +returnPrintPostTag('Message') + '-> Done parsing '+filename)
    #except? raisea IOError ('not able to parse ' + filename)
    root = branch_info_tree.getroot()
    # Check if end_time and end_ts (time step)  are present... In case store them in the relative working vars
    #try: #Branch info written out by program, so should always exist.
    self.actual_end_time = float(root.attrib['end_time'])
    self.actual_end_ts   = int(root.attrib['end_ts'])
    #except? pass
    # Store the information in a dictionary that has as keywords the distributions that triggered
    for node in root:
      if node.tag == "Distribution_trigger":
        dist_name = node.attrib['name'].strip()
        self.actualBranchInfo[dist_name] = {}
        for child in node:
          self.actualBranchInfo[dist_name][child.text.strip()] = {'varType':child.attrib['type'].strip(),'actual_value':child.attrib['actual_value'].strip().split(),'old_value':child.attrib['old_value'].strip()}
          if 'probability' in child.attrib:
            as_pb = child.attrib['probability'].strip().split()
            self.actualBranchInfo[dist_name][child.text.strip()]['associated_pb'] = []
            #self.actualBranchInfo[dist_name][child.text.strip()]['associated_pb'].append(float(as_pb))
            for index in range(len(as_pb)): self.actualBranchInfo[dist_name][child.text.strip()]['associated_pb'].append(float(as_pb[index]))
      # we exit the loop here, because only one trigger at the time can be handled  right now
      break
    # remove the file
    os.remove(filename)
    branch_present = True
    return branch_present

  def _createRunningQueueBeginOne(self,rootTree,branchedLevel, model,myInput):
    precSampled = rootTree.getrootnode().get('preconditionerSampled')
    rootnode    =  rootTree.getrootnode()
    rname       = rootnode.name
    rootnode.add('completedHistory', False)
    # Fill th values dictionary in
    if precSampled: self.inputInfo['preconditionerCoordinate'  ] = copy.deepcopy(precSampled)
    self.inputInfo['prefix'                    ] = rname.encode()
    self.inputInfo['initiator_distribution'    ] = []
    self.inputInfo['PbThreshold'               ] = []
    self.inputInfo['ValueThreshold'            ] = []
    self.inputInfo['branch_changed_param'      ] = [b'None']
    self.inputInfo['branch_changed_param_value'] = [b'None']
    self.inputInfo['start_time'                ] = -sys.float_info.max
    self.inputInfo['end_ts'                    ] = 0
    self.inputInfo['parent_id'                 ] = 'root'
    self.inputInfo['conditional_prb'           ] = [1.0]
    self.inputInfo['conditional_pb'            ] = 1.0
    for key in self.branchProbabilities.keys():self.inputInfo['initiator_distribution'].append(key.encode())
    for key in self.branchProbabilities.keys():self.inputInfo['PbThreshold'].append(self.branchProbabilities[key][branchedLevel[key]])
    for key in self.branchProbabilities.keys():self.inputInfo['ValueThreshold'].append(self.branchValues[key][branchedLevel[key]])
    for varname in self.toBeSampled.keys():
      self.inputInfo['SampledVars'  ][varname] = self.branchValues[self.toBeSampled[varname]][branchedLevel[self.toBeSampled[varname]]]
      self.inputInfo['SampledVarsPb'][varname] = self.branchProbabilities[self.toBeSampled[varname]][branchedLevel[self.toBeSampled[varname]]]
    self.inputInfo['PointProbability' ] = reduce(mul, self.inputInfo['SampledVarsPb'].values())
    self.inputInfo['ProbabilityWeight'] = self.inputInfo['PointProbability' ]

    if(self.maxSimulTime): self.inputInfo['end_time'] = self.maxSimulTime
    # Call the model function "createNewInput" with the "values" dictionary just filled.
    # Add the new input path into the RunQueue system
    newInputs = model.createNewInput(myInput,self.type,**self.inputInfo)
    for key,value in self.inputInfo.items(): rootnode.add(key,value)
    self.RunQueue['queue'].append(newInputs)
    self.RunQueue['identifiers'].append(self.inputInfo['prefix'].encode())
    self.rootToJob[self.inputInfo['prefix']] = rname
    del newInputs
    self.counter += 1

  def _createRunningQueueBegin(self,model,myInput):
    # We construct the input for the first DET branch calculation'
    # Increase the counter
    # The root name of the xml element tree is the starting name for all the branches
    # (this root name = the user defined sampler name)
    # Get the initial branchedLevel dictionary (=> the list gets empty)
    branchedLevel = self.branchedLevel.pop(0)
    for rootTree in self.TreeInfo.values(): self._createRunningQueueBeginOne(rootTree,branchedLevel, model,myInput)
    return

  def _createRunningQueueBranch(self,model,myInput):
    # The first DET calculation branch has already been run'
    # Start the manipulation:

    #  Pop out the last endInfo information and the branchedLevel
    branchedLevelParent     = self.branchedLevel.pop(0)
    endInfo                 = self.endInfo.pop(0)
    self.branchCountOnLevel = 0 #?


    # n_branches = number of branches need to be run
    n_branches = endInfo['n_branches']
    # Check if the distribution that just triggered hitted the last probability threshold .
    # In case we create a number of branches = endInfo['n_branches'] - 1 => the branch in
    # which the event did not occur is not going to be tracked
    if branchedLevelParent[endInfo['branch_dist']] >= len(self.branchProbabilities[endInfo['branch_dist']]):
      print(self.printTag+': ' +returnPrintPostTag('Message') + '-> Branch ' + endInfo['parent_node'].get('name') + ' hit last Threshold for distribution ' + endInfo['branch_dist'])
      print(self.printTag+': ' +returnPrintPostTag('Message') + '-> Branch ' + endInfo['parent_node'].get('name') + ' is dead end.')
      self.branchCountOnLevel = 1
      n_branches = endInfo['n_branches'] - 1

    # Loop over the branches for which the inputs must be created
    for _ in range(n_branches):
      del self.inputInfo
      self.counter += 1
      self.branchCountOnLevel += 1
      branchedLevel = branchedLevelParent
      # Get Parent node name => the branch name is creating appending to this name  a comma and self.branchCountOnLevel counter
      rname = endInfo['parent_node'].get('name') + '-' + str(self.branchCountOnLevel)

      # create a subgroup that will be appended to the parent element in the xml tree structure
      subGroup = ETS.Node(rname.encode())
      subGroup.add('parent', endInfo['parent_node'].get('name'))
      subGroup.add('name', rname)
      subGroup.add('completedHistory', False)
      # cond_pb_un = conditional probability event not occur
      # cond_pb_c  = conditional probability event/s occur/s
      cond_pb_un = 0.0
      cond_pb_c  = 0.0
      # Loop over  branch_changed_params (events) and start storing information,
      # such as conditional pb, variable values, into the xml tree object
      for key in endInfo['branch_changed_params'].keys():
        subGroup.add('branch_changed_param',key)
        if self.branchCountOnLevel != 1:
          subGroup.add('branch_changed_param_value',endInfo['branch_changed_params'][key]['actual_value'][self.branchCountOnLevel-2])
          subGroup.add('branch_changed_param_pb',endInfo['branch_changed_params'][key]['associated_pb'][self.branchCountOnLevel-2])
          cond_pb_c = cond_pb_c + endInfo['branch_changed_params'][key]['changed_cond_pb'][self.branchCountOnLevel-2]
        else:
          subGroup.add('branch_changed_param_value',endInfo['branch_changed_params'][key]['old_value'])
          subGroup.add('branch_changed_param_pb',endInfo['branch_changed_params'][key]['unchanged_pb'])
          cond_pb_un =  cond_pb_un + endInfo['branch_changed_params'][key]['unchanged_cond_pb']
      # add conditional probability
      if self.branchCountOnLevel != 1: subGroup.add('conditional_pb',cond_pb_c)
      else: subGroup.add('conditional_pb',cond_pb_un)
      # add initiator distribution info, start time, etc.
      subGroup.add('initiator_distribution',endInfo['branch_dist'])
      subGroup.add('start_time', endInfo['parent_node'].get('end_time'))
      # initialize the end_time to be equal to the start one... It will modified at the end of this branch
      subGroup.add('end_time', endInfo['parent_node'].get('end_time'))
      # add the branchedLevel dictionary to the subgroup
      if self.branchCountOnLevel != 1: branchedLevel[endInfo['branch_dist']] = branchedLevel[endInfo['branch_dist']] - 1
      # branch calculation info... running, queue, etc are set here
      subGroup.add('runEnded',False)
      subGroup.add('running',False)
      subGroup.add('queue',True)
#        subGroup.set('restartFileRoot',endInfo['restartRoot'])
      # Append the new branch (subgroup) info to the parent_node in the tree object
      endInfo['parent_node'].appendBranch(subGroup)
      # Fill the values dictionary that will be passed into the model in order to create an input
      # In this dictionary the info for changing the original input is stored
      if str(endInfo['end_ts']) == 'None':
        pass
      self.inputInfo = {'prefix':rname.encode(),'end_ts':endInfo['end_ts'],
                'branch_changed_param':[subGroup.get('branch_changed_param')],
                'branch_changed_param_value':[subGroup.get('branch_changed_param_value')],
                'conditional_prb':[subGroup.get('conditional_pb')],
                'start_time':endInfo['parent_node'].get('end_time'),
                'parent_id':subGroup.get('parent')}
      # add the newer branch name to the map
      self.rootToJob[rname] = self.rootToJob[subGroup.get('parent')]
      # check if it is a preconditioned DET sampling, if so add the relative information
      precSampled = endInfo['parent_node'].get('preconditionerSampled')
      if precSampled:
        self.inputInfo['preconditionerCoordinate'] = copy.deepcopy(precSampled)
        subGroup.add('preconditionerSampled', precSampled)
      # Check if the distribution that just triggered hitted the last probability threshold .
      #  In this case there is not a probability threshold that needs to be added in the input
      #  for this particular distribution
      if not (branchedLevel[endInfo['branch_dist']] >= len(self.branchProbabilities[endInfo['branch_dist']])):
        self.inputInfo['initiator_distribution'] = [endInfo['branch_dist']]
        self.inputInfo['PbThreshold'           ] = [self.branchProbabilities[endInfo['branch_dist']][branchedLevel[endInfo['branch_dist']]]]
        self.inputInfo['ValueThreshold'        ] = [self.branchValues[endInfo['branch_dist']][branchedLevel[endInfo['branch_dist']]]]
      #  For the other distributions, we put the unbranched thresholds
      #  Before adding these thresholds, check if the keyword 'initiator_distribution' is present...
      #  (In the case the previous if statement is true, this keyword is not present yet
      #  Add it otherwise
      if not ('initiator_distribution' in self.inputInfo.keys()):
        self.inputInfo['initiator_distribution'] = []
        self.inputInfo['PbThreshold'           ] = []
        self.inputInfo['ValueThreshold'        ] = []
      # Add the unbranched thresholds
      for key in self.branchProbabilities.keys():
        if not (key in endInfo['branch_dist']) and (branchedLevel[key] < len(self.branchProbabilities[key])): self.inputInfo['initiator_distribution'].append(key.encode())
      for key in self.branchProbabilities.keys():
        if not (key in endInfo['branch_dist']) and (branchedLevel[key] < len(self.branchProbabilities[key])):
          self.inputInfo['PbThreshold'   ].append(self.branchProbabilities[key][branchedLevel[key]])
          self.inputInfo['ValueThreshold'].append(self.branchValues[key][branchedLevel[key]])
      self.inputInfo['SampledVars']   = {}
      self.inputInfo['SampledVarsPb'] = {}
      for varname in self.toBeSampled.keys():
        self.inputInfo['SampledVars'][varname]   = self.branchValues[self.toBeSampled[varname]][branchedLevel[self.toBeSampled[varname]]]
        self.inputInfo['SampledVarsPb'][varname] = self.branchProbabilities[self.toBeSampled[varname]][branchedLevel[self.toBeSampled[varname]]]
      self.inputInfo['PointProbability' ] = reduce(mul, self.inputInfo['SampledVarsPb'].values())*subGroup.get('conditional_pb')
      self.inputInfo['ProbabilityWeight'] = self.inputInfo['PointProbability' ]
      # Call the model function  "createNewInput" with the "values" dictionary just filled.
      # Add the new input path into the RunQueue system
      self.RunQueue['queue'].append(model.createNewInput(myInput,self.type,**self.inputInfo))
      self.RunQueue['identifiers'].append(self.inputInfo['prefix'])
      for key,value in self.inputInfo.items(): subGroup.add(key,value)
      popped = endInfo.pop('parent_node')
      subGroup.add('endInfo',copy.deepcopy(endInfo))
      endInfo['parent_node'] = popped
      del branchedLevel

  def _createRunningQueue(self,model,myInput):
    '''
    Function to create and append new inputs to the queue. It uses all the containers have been updated by the previous functions
    @ In, model  : Model instance. It can be a Code type, ROM, etc.
    @ In, myInput: List of the original inputs
    @ Out, None
    '''
    if self.counter >= 1:
      # The first DET calculation branch has already been run
      # Start the manipulation:
      #  Pop out the last endInfo information and the branchedLevel
      self._createRunningQueueBranch(model, myInput)
    else:
      # We construct the input for the first DET branch calculation'
      self._createRunningQueueBegin(model, myInput)
    return

  def __getQueueElement(self):
    '''
    Function to get an input from the internal queue system
    @ In, None
    @ Out, jobInput: First input in the queue
    '''
    # Pop out the first input in queue
    jobInput  = self.RunQueue['queue'      ].pop(0)
    jobId     = self.RunQueue['identifiers'].pop(0)
    #set running flags in self.TreeInfo
    root = self.TreeInfo[self.rootToJob[jobId]].getrootnode()
    # Update the run information flags
    if (root.name == jobId):
      root.add('runEnded',False)
      root.add('running',True)
      root.add('queue',False)
    else:
      subElm = list(root.iter(jobId))[0]
      if(subElm):
        subElm.add('runEnded',False)
        subElm.add('running',True)
        subElm.add('queue',False)
    return jobInput

  def generateInput(self,model,oldInput):
    '''
    This method needs to be overwritten by the Dynamic Event Tree Sampler, since the input creation strategy is completely different with the respect the other samplers
    @in model   : it is the instance of a model
    @in oldInput: [] a list of the original needed inputs for the model (e.g. list of files, etc. etc)
    @return     : [] containing the new inputs -in reality it is the model that returns this, the Sampler generates the values to be placed in the model input
    '''
    return self.localGenerateInput(model, oldInput)

  def localGenerateInput(self,model,myInput):
    if self.counter <= 1:
      # If first branch input, create the queue
      self._createRunningQueue(model, myInput)
    # retrieve the input from the queue
    newerinput = self.__getQueueElement()
    if not newerinput:
      # If no inputs are present in the queue => a branch is finished
      print(self.printTag+': ' +returnPrintPostTag('Message') + '-> A Branch ended!!!!')
    return newerinput

  def _generateDistributions(self,availableDist):
    Grid._generateDistributions(self,availableDist)
    for preconditioner in self.preconditionerToApply.values(): preconditioner._generateDistributions(availableDist)

  def localInputAndChecks(self,xmlNode):
    Grid.localInputAndChecks(self,xmlNode)
    self.limit = sys.maxsize
    if 'print_end_xml' in xmlNode.attrib.keys():
      if xmlNode.attrib['print_end_xml'].lower() in stringsThatMeanTrue(): self.print_end_xml = True
      else: self.print_end_xml = False
    if 'maxSimulationTime' in xmlNode.attrib.keys():
      try:    self.maxSimulTime = float(xmlNode.attrib['maxSimulationTime'])
      except (KeyError,NameError): raiseAnError(IOError,self,'Can not convert maxSimulationTime in float number!!!')
    for child in xmlNode:
      if child.tag == 'PreconditionerSampler':
        if not 'type' in child.attrib.keys()                          : raiseAnError(IOError,self,'Not found attribute type in PreconditionerSampler block!')
        if child.attrib['type'] in self.preconditionerToApply.keys()  : raiseAnError(IOError,self,'PreconditionerSampler type '+child.attrib['type'] + ' already inputted!')
        if child.attrib['type'] not in self.preconditionerAvail.keys(): raiseAnError(IOError,self,'PreconditionerSampler type' +child.attrib['type'] + 'unknown. Available are '+ str(self.preconditionerAvail.keys()).replace("[","").replace("]",""))
        self.precNumberSamplers = 1
        # the user can decided how to preconditionate
        self.preconditionerToApply[child.attrib['type']] = self.preconditionerAvail[child.attrib['type']]()
        # make the preconditioner sampler read  its own xml block
        self.preconditionerToApply[child.attrib['type']]._readMoreXML(child)
    branchedLevel = {}
    error_found = False
    for keyk in self.axisName:
      branchedLevel[self.toBeSampled[keyk]] = 0
      if self.gridInfo[keyk][0] == 'CDF':
        self.branchProbabilities[self.toBeSampled[keyk]] = self.gridInfo[keyk][2]
        self.branchProbabilities[self.toBeSampled[keyk]].sort(key=float)
        if max(self.branchProbabilities[self.toBeSampled[keyk]]) > 1:
          raiseAWarning(self,"One of the Thresholds for distribution " + str(self.gridInfo[keyk][2]) + " is > 1")
          error_found = True
          for index in range(len(sorted(self.branchProbabilities[self.toBeSampled[keyk]], key=float))):
            if sorted(self.branchProbabilities[self.toBeSampled[keyk]], key=float).count(sorted(self.branchProbabilities[self.toBeSampled[keyk]], key=float)[index]) > 1:
              raiseAWarning(self,"In distribution " + str(self.toBeSampled[keyk]) + " the Threshold " + str(sorted(self.branchProbabilities[self.toBeSampled[keyk]], key=float)[index])+" appears multiple times!!")
              error_found = True
      else:
        self.branchValues[self.toBeSampled[keyk]] = self.gridInfo[keyk][2]
        self.branchValues[self.toBeSampled[keyk]].sort(key=float)
        for index in range(len(sorted(self.branchValues[self.toBeSampled[keyk]], key=float))):
          if sorted(self.branchValues[self.toBeSampled[keyk]], key=float).count(sorted(self.branchValues[self.toBeSampled[keyk]], key=float)[index]) > 1:
            raiseAWarning(self,"In distribution " + str(self.toBeSampled[keyk]) + " the Threshold " + str(sorted(self.branchValues[self.toBeSampled[keyk]], key=float)[index])+" appears multiple times!!")
            error_found = True
    if error_found: raiseAnError(IOError,self,"In sampler named " + self.name+' Errors have been found!' )
    # Append the branchedLevel dictionary in the proper list
    self.branchedLevel.append(branchedLevel)

  def localAddInitParams(self,tempDict):
    for key in self.branchProbabilities.keys(): tempDict['Probability Thresholds for dist ' + str(key) + ' are: '] = [str(x) for x in self.branchProbabilities[key]]
    for key in self.branchValues.keys()       : tempDict['Values Thresholds for dist ' + str(key) + ' are: '] = [str(x) for x in self.branchValues[key]]

  def localAddCurrentSetting(self,tempDict):
    tempDict['actual threshold levels are '] = self.branchedLevel[0]

  def localInitialize(self):
    if len(self.preconditionerToApply.keys()) > 0: precondlistoflist = []
    for cnt, preckey  in enumerate(self.preconditionerToApply.keys()):
      preconditioner =  self.preconditionerToApply[preckey]
      precondlistoflist.append([])
      preconditioner.initialize()
      self.precNumberSamplers *= preconditioner.limit
      while preconditioner.amIreadyToProvideAnInput():
        preconditioner.counter +=1
        preconditioner.localGenerateInput(None,None)
        preconditioner.inputInfo['prefix'] = preconditioner.counter
        precondlistoflist[cnt].append(copy.deepcopy(preconditioner.inputInfo))
    if self.precNumberSamplers > 0:
      print(self.printTag+': ' +returnPrintPostTag('Message') + '-> Number of Preconditioner Samples are ' + str(self.precNumberSamplers) + '!')
      precNumber = self.precNumberSamplers
      combinations = list(itertools.product(*precondlistoflist))
    else: precNumber = 1
    self.TreeInfo = {}
    for precSample in range(precNumber):
      elm = ETS.Node(self.name + '_' + str(precSample+1))
      elm.add('name', self.name + '_'+ str(precSample+1))
      elm.add('start_time', str(0.0))
      # Initialize the end_time to be equal to the start one...
      # It will modified at the end of each branch
      elm.add('end_time', str(0.0))
      elm.add('runEnded',False)
      elm.add('running',True)
      elm.add('queue',False)
      # if preconditioned DET, add the sampled from preconditioner samplers
      if self.precNumberSamplers > 0: elm.add('preconditionerSampled', combinations[precSample])
      # The dictionary branchedLevel is stored in the xml tree too. That's because
      # the advancement of the thresholds must follow the tree structure
      elm.add('branchedLevel', self.branchedLevel[0])
      # Here it is stored all the info regarding the DET => we create the info for all the
      # branchings and we store them
      self.TreeInfo[self.name + '_' + str(precSample+1)] = ETS.NodeTree(elm)

    for key in self.branchProbabilities.keys():
      #kk = self.toBeSampled.values().index(key)
      self.branchValues[key] = [self.distDict[self.toBeSampled.keys()[self.toBeSampled.values().index(key)]].ppf(float(self.branchProbabilities[key][index])) for index in range(len(self.branchProbabilities[key]))]
    for key in self.branchValues.keys():
      #kk = self.toBeSampled.values().index(key)
      self.branchProbabilities[key] = [self.distDict[self.toBeSampled.keys()[self.toBeSampled.values().index(key)]].cdf(float(self.branchValues[key][index])) for index in range(len(self.branchValues[key]))]
    return
#
#
#
#
class AdaptiveDET(DynamicEventTree, AdaptiveSampler):
  def __init__(self):
    DynamicEventTree.__init__(self)  # init DET
    AdaptiveSampler.__init__(self)   # init Adaptive
    self.detAdaptMode         = 1    # Adaptive Dynamic Event Tree method (=1 -> DynamicEventTree as preconditioner and subsequent Adaptive,=2 -> DynamicEventTree online adaptive)
    self.noTransitionStrategy = 1    # Strategy in case no transitions have been found by DET (1 = 'Probability MC', 2 = Increase the grid exploration)
    self.insertAdaptBPb       = True # Add Probabability THs requested by adaptive in the initial grid (default = False)
    self.startAdaptive = False
    self.printTag = returnPrintTag('SAMPLER ADAPTIVE DET')
    self.adaptiveReady = False
    self.investigatedPoints = []
    self.completedHistCnt   = 1
    self.actualLastOutput   = None
  @staticmethod
  def _checkIfRunnint(treeValues): return not treeValues['runEnded']
  @staticmethod
  def _checkEnded(treeValues): return treeValues['runEnded']
  @staticmethod
  def _checkCompleteHistory(treeValues): return treeValues['completedHistory']

  def _localWhatDoINeed(self):
    '''
    This method is a local mirrow of the general whatDoINeed method.
    It is implmented by the samplers that need to request special objects
    @ In , None, None
    @ Out, needDict, list of objects needed
    '''
    adaptNeed = AdaptiveSampler._localWhatDoINeed(self)
    DETNeed   = DynamicEventTree._localWhatDoINeed(self)
    return dict(adaptNeed.items()+ DETNeed.items())

  def _checkIfStartAdaptive(self):
    '''
    Function that checks if the adaptive needs to be started (mode 1)
    @ In, None
    @ Out, None
    '''
    if not self.startAdaptive:
      self.startAdaptive = True
      for treer in self.TreeInfo.values():
        for _ in treer.iterProvidedFunction(self._checkIfRunnint):
          self.startAdaptive = False
          break
        if not self.startAdaptive: break

  def _checkClosestBranch(self):
    '''
    Function that checks the closest branch already evaluated
    @ In, None
    @ Out, dict, key:gridPosition
    '''
    # compute cdf of sampled vars
    lowerCdfValues = {}
    cdfValues         = {}
    for key,value in self.values.items():
      cdfValues[key] = self.distDict[key].cdf(value)
      lowerCdfValues[key] = find_le(self.branchProbabilities[self.toBeSampled[key]],cdfValues[key])[0]
      if self.debug:
        print(self.printTag+': ' +returnPrintPostTag('Message') + '-> ' + str(self.toBeSampled[key]))
        print(self.printTag+': ' +returnPrintPostTag('Message') + '-> ' + str(value))
        print(self.printTag+': ' +returnPrintPostTag('Message') + '-> ' + str(cdfValues[key]))
        print(self.printTag+': ' +returnPrintPostTag('Message') + '-> ' + str(lowerCdfValues[key]))
    # check if in the adaptive points already explored (if not pushed into the grid)
    if not self.insertAdaptBPb:
      candidatesBranch = []
      # check if adaptive point is better choice -> TODO: improve efficiency
      for invPoint in self.investigatedPoints:
        pbth = [invPoint[self.toBeSampled[key]] for key in cdfValues.keys()]
        if all(i <= pbth[cnt] for cnt,i in enumerate(cdfValues.values())): candidatesBranch.append(invPoint)
      if len(candidatesBranch) > 0:
        if None in lowerCdfValues.values(): lowerCdfValues = candidatesBranch[0]
        for invPoint in candidatesBranch:
          pbth = [invPoint[self.toBeSampled[key]] for key in cdfValues.keys()]
          if all(i >= pbth[cnt] for cnt,i in enumerate(lowerCdfValues.values())): lowerCdfValues = invPoint
    # Check if The adaptive point requested is outside the so far run grid; in case return None
    if None in lowerCdfValues.values(): return None,cdfValues
    nntrain = None
    mapping = {}
    for treer in self.TreeInfo.values(): # this needs to be solved
      for ending in treer.iterProvidedFunction(self._checkEnded):
        #already ended branches, create training set for nearest algorithm (take coordinates <= of cdfValues) -> TODO: improve efficiency
        pbth = [ending.get('SampledVarsPb')[key] for key in lowerCdfValues.keys()]
        if all(pbth[cnt] <= i for cnt,i in enumerate(lowerCdfValues.values())):
          if nntrain == None:
            nntrain = np.zeros((1,len(cdfValues.keys())))
            nntrain[0,:] = np.array(copy.copy(pbth))
          else          :
            nntrain = np.concatenate((nntrain,np.atleast_2d(np.array(copy.copy(pbth)))),axis=0)
            #nntrain = np.append(nntrain, np.atleast_1d(np.array(copy.copy(pbth))), axis=0)
          mapping[nntrain.shape[0]] = ending
    if nntrain != None:
      neigh = neighbors.NearestNeighbors(n_neighbors=len(mapping.keys()))
      neigh.fit(nntrain)
      return self._checkValidityOfBranch(neigh.kneighbors(lowerCdfValues.values()),mapping),cdfValues
    else: return None,cdfValues

  def _checkValidityOfBranch(self,branchSet,mapping):
    """
    Function that checks if the nearest branches found by method _checkClosestBranch are valid
    @ In, tuple of branches
    @ In, dictionary of candidated branches
    @ Out, most valid branch (if noone found, return None)
    """
    validBranch   = None
    idOfBranches  = branchSet[1][-1]
    for closestBranch in idOfBranches:
      if not mapping[closestBranch+1].get('completedHistory'):
        validBranch = mapping[closestBranch+1]
        break
    return validBranch


  def _retrieveBranchInfo(self,branch):
    '''
     Function that retrieves the key information from a branch to start a newer calculation
     @ In, branch
     @ Out, dictionary with those information
    '''
    info = branch.getValues()
    info['actualBranchOnLevel'] = branch.numberBranches()
    info['parent_node']         = branch
    return info

  def _constructEndInfoFromBranch(self,model, myInput, info, cdfValues):
    endInfo = info['parent_node'].get('endInfo')
    #branchedLevel = {}
    #for distk, distpb in zip(info['initiator_distribution'],info['PbThreshold']): branchedLevel[distk] = index(self.branchProbabilities[distk],distpb)
    del self.inputInfo
    self.counter           += 1
    self.branchCountOnLevel = info['actualBranchOnLevel']+1
    # Get Parent node name => the branch name is creating appending to this name  a comma and self.branchCountOnLevel counter
    rname = info['parent_node'].get('name') + '-' + str(self.branchCountOnLevel)
    info['parent_node'].add('completedHistory', False)
    print(rname)
    bcnt = self.branchCountOnLevel
    while info['parent_node'].isAnActualBranch(rname):
      bcnt += 1
      rname = info['parent_node'].get('name') + '-' + str(bcnt)
    # create a subgroup that will be appended to the parent element in the xml tree structure
    subGroup = ETS.Node(rname)
    subGroup.add('parent', info['parent_node'].get('name'))
    subGroup.add('name', rname)
    print('cond pb = '+str(info['parent_node'].get('conditional_pb')))
    cond_pb_c  = float(info['parent_node'].get('conditional_pb'))

    # Loop over  branch_changed_params (events) and start storing information,
    # such as conditional pb, variable values, into the xml tree object
    if endInfo:
      for key in endInfo['branch_changed_params'].keys():
        subGroup.add('branch_changed_param',key)
        subGroup.add('branch_changed_param_value',endInfo['branch_changed_params'][key]['old_value'][0])
        subGroup.add('branch_changed_param_pb',endInfo['branch_changed_params'][key]['associated_pb'][0])
    else:
      pass
    #cond_pb_c = cond_pb_c + copy.deepcopy(endInfo['branch_changed_params'][key]['unchanged_cond_pb'])
    # add conditional probability
    subGroup.add('conditional_pb',cond_pb_c)
    # add initiator distribution info, start time, etc.
    #subGroup.add('initiator_distribution',copy.deepcopy(endInfo['branch_dist']))
    subGroup.add('start_time', info['parent_node'].get('end_time'))
    # initialize the end_time to be equal to the start one... It will modified at the end of this branch
    subGroup.add('end_time', info['parent_node'].get('end_time'))
    # add the branchedLevel dictionary to the subgroup
    #branchedLevel[endInfo['branch_dist']] = branchedLevel[endInfo['branch_dist']] - 1
    # branch calculation info... running, queue, etc are set here
    subGroup.add('runEnded',False)
    subGroup.add('running',False)
    subGroup.add('queue',True)
    subGroup.add('completedHistory', False)
    # Append the new branch (subgroup) info to the parent_node in the tree object
    info['parent_node'].appendBranch(subGroup)
    # Fill the values dictionary that will be passed into the model in order to create an input
    # In this dictionary the info for changing the original input is stored
    self.inputInfo = {'prefix':rname,'end_ts':info['parent_node'].get('actual_end_ts'),
              'branch_changed_param':[subGroup.get('branch_changed_param')],
              'branch_changed_param_value':[subGroup.get('branch_changed_param_value')],
              'conditional_prb':[subGroup.get('conditional_pb')],
              'start_time':info['parent_node'].get('end_time'),
              'parent_id':subGroup.get('parent')}
    # add the newer branch name to the map
    self.rootToJob[rname] = self.rootToJob[subGroup.get('parent')]
#     check if it is a preconditioned DET sampling, if so add the relative information
#     precSampled = endInfo['parent_node'].get('preconditionerSampled')
#     if precSampled:
#       self.inputInfo['preconditionerCoordinate'] = copy.deepcopy(precSampled)
#       subGroup.add('preconditionerSampled', precSampled)
    # The probability Thresholds are stored here in the cdfValues dictionary... We are sure that they are whitin the ones defined in the grid
    # check is not needed
    self.inputInfo['initiator_distribution'] = [self.toBeSampled[key] for key in cdfValues.keys()]
    self.inputInfo['PbThreshold'           ] = cdfValues.values()
    self.inputInfo['ValueThreshold'        ] = [self.distDict[key].ppf(value) for key,value in cdfValues.items()]
    self.inputInfo['SampledVars'           ] = {}
    self.inputInfo['SampledVarsPb'         ] = {}
    for varname in self.toBeSampled.keys():
      self.inputInfo['SampledVars'][varname]   = self.distDict[varname].ppf(cdfValues[varname])
      self.inputInfo['SampledVarsPb'][varname] = cdfValues[varname]
    self.inputInfo['PointProbability' ] = reduce(mul, self.inputInfo['SampledVarsPb'].values())*subGroup.get('conditional_pb')
    self.inputInfo['ProbabilityWeight'] = self.inputInfo['PointProbability' ]
    # Call the model function "createNewInput" with the "values" dictionary just filled.
    # Add the new input path into the RunQueue system
    self.RunQueue['queue'].append(model.createNewInput(myInput,self.type,**self.inputInfo))
    self.RunQueue['identifiers'].append(self.inputInfo['prefix'])
    for key,value in self.inputInfo.items(): subGroup.add(key,value)
    if endInfo: subGroup.add('endInfo',copy.deepcopy(endInfo))
    # Call the model function "createNewInput" with the "values" dictionary just filled.
    return

  def localStillReady(self,ready): #, lastOutput= None
    '''
    Function that inquires if there is at least an input the in the queue that needs to be run
    @ In, None
    @ Out, boolean
    '''
    if(self.counter == 0): return True
    if len(self.RunQueue['queue']) != 0: detReady = True
    else: detReady = False
    # since the RunQueue is empty, let's check if there are still branches running => if not => start the adaptive search
    self._checkIfStartAdaptive()
    if self.startAdaptive:
      #if self._endJobRunnable != 1: self._endJobRunnable = 1
      # retrieve the endHistory branches
      completedHistNames = []
      for treer in self.TreeInfo.values(): # this needs to be solved
        for ending in treer.iterProvidedFunction(self._checkCompleteHistory):
          completedHistNames.append(self.lastOutput.getParam(typeVar='inout',keyword='none',nodeid=ending.get('name'),serialize=False))
      # assemble a dictionary
      if len(completedHistNames) > 0:
        if len(completedHistNames[-1].values()) > 0:
          lastOutDict = {'inputs':{},'outputs':{}}
          for histd in completedHistNames:
            histdict = histd.values()[-1]
            for key in histdict['inputs' ].keys():
              if key not in lastOutDict['inputs'].keys(): lastOutDict['inputs'][key] = np.atleast_1d(histdict['inputs'][key])
              else                                      : lastOutDict['inputs'][key] = np.concatenate((np.atleast_1d(lastOutDict['inputs'][key]),np.atleast_1d(histdict['inputs'][key])))
            for key in histdict['outputs'].keys():
              if key not in lastOutDict['outputs'].keys(): lastOutDict['outputs'][key] = np.atleast_1d(histdict['outputs'][key])
              else                                       : lastOutDict['outputs'][key] = np.concatenate((np.atleast_1d(lastOutDict['outputs'][key]),np.atleast_1d(histdict['outputs'][key])))
        else: raiseAWarning(self,'No Completed histories! No possible to start an adaptive search! Something went wrongly!')
      if len(completedHistNames) > self.completedHistCnt:
        self.actualLastOutput = self.lastOutput
        self.lastOutput       = self.actualLastOutput
        ready = AdaptiveSampler.localStillReady(self,ready)
        self.completedHistCnt = len(completedHistNames)
      else: ready = False
      self.adaptiveReady = ready
      if ready or detReady and self.persistence > self.repetition : return True
      else: return False
    return detReady

  def localGenerateInput(self,model,myInput):
    if self.startAdaptive:
      AdaptiveSampler.localGenerateInput(self,model,myInput)
      #the adaptive sampler created the next point sampled vars
      #find the closest branch
      closestBranch, cdfValues = self._checkClosestBranch()
      if closestBranch == None: print(self.printTag+': ' +returnPrintPostTag('Message') + '-> An usable branch for next candidate has not been found => create a parallel branch!')
      # add pbthresholds in the grid
      investigatedPoint = {}
      for key,value in cdfValues.items():
#         if self.insertAdaptBPb:
#           ind = find_le_index(self.branchProbabilities[self.toBeSampled[key]],value)
#           if not ind: ind = 0
#           if value not in self.branchProbabilities[self.toBeSampled[key]]:
#             self.branchProbabilities[self.toBeSampled[key]].insert(ind,value)
#             self.branchValues[self.toBeSampled[key]].insert(ind,self.distDict[key].ppf(value))

        ind = find_le_index(self.branchProbabilities[self.toBeSampled[key]],value)
        if not ind: ind = 0
        if value not in self.branchProbabilities[self.toBeSampled[key]]:
          self.branchProbabilities[self.toBeSampled[key]].insert(ind,value)
          self.branchValues[self.toBeSampled[key]].insert(ind,self.distDict[key].ppf(value))
        investigatedPoint[self.toBeSampled[key]] = value
      # collect investigated point
      self.investigatedPoints.append(investigatedPoint)

      if closestBranch:
        info = self._retrieveBranchInfo(closestBranch)
        self._constructEndInfoFromBranch(model, myInput, info, cdfValues)
      else:
        # create a new tree, since there are no branches that are close enough to the adaptive request
        elm = ETS.Node(self.name + '_' + str(len(self.TreeInfo.keys())+1))
        elm.add('name', self.name + '_'+ str(len(self.TreeInfo.keys())+1))
        elm.add('start_time', 0.0)

        # Initialize the end_time to be equal to the start one...
        # It will modified at the end of each branch
        elm.add('end_time', 0.0)
        elm.add('runEnded',False)
        elm.add('running',True)
        elm.add('queue',False)
        elm.add('completedHistory', False)
        branchedLevel = {}
        for key,value in cdfValues.items():
          branchedLevel[self.toBeSampled[key]] = index(self.branchProbabilities[self.toBeSampled[key]],value)
        # The dictionary branchedLevel is stored in the xml tree too. That's because
        # the advancement of the thresholds must follow the tree structure
        elm.add('branchedLevel', branchedLevel)
        # Here it is stored all the info regarding the DET => we create the info for all the branchings and we store them
        #self.TreeInfo[self.name + '_' + str(len(self.TreeInfo.keys())+1)] = ETS.NodeTree(copy.deepcopy(elm))
        self.TreeInfo[self.name + '_' + str(len(self.TreeInfo.keys())+1)] = ETS.NodeTree(elm)
        #self.branchedLevel.append(branchedLevel)
        self._createRunningQueueBeginOne(self.TreeInfo[self.name + '_' + str(len(self.TreeInfo.keys()))],branchedLevel, model,myInput)
        #self._createRunningQueueBegin(model,myInput)
    return DynamicEventTree.localGenerateInput(self,model,myInput)

  def localInputAndChecks(self,xmlNode):
    DynamicEventTree.localInputAndChecks(self,xmlNode)
    AdaptiveSampler.localInputAndChecks(self,xmlNode)
    if 'mode' in xmlNode.attrib.keys():
      if xmlNode.attrib['mode'].lower() == 'online': self.detAdaptMode = 2
      elif xmlNode.attrib['mode'].lower() == 'post': self.detAdaptMode = 1
      else:  raiseAnError(IOError,self,'unknown mode '+xmlNode.attrib['mode']+'. Available are "online" and "post"!')
    if 'noTransitionStrategy' in xmlNode.attrib.keys():
      if xmlNode.attrib['noTransitionStrategy'].lower() == 'mc'    : self.noTransitionStrategy = 1
      elif xmlNode.attrib['noTransitionStrategy'].lower() == 'grid': self.noTransitionStrategy = 2
      else:  raiseAnError(IOError,self,'unknown noTransitionStrategy '+xmlNode.attrib['noTransitionStrategy']+'. Available are "mc" and "grid"!')
    if 'updateGrid' in xmlNode.attrib.keys():
      if xmlNode.attrib['updateGrid'].lower() in stringsThatMeanTrue(): self.insertAdaptBPb = True

  def _generateDistributions(self,availableDist):
    DynamicEventTree._generateDistributions(self,availableDist)

  def localInitialize(self,solutionExport = None):
    if self.detAdaptMode == 2: self.startAdaptive = True
    DynamicEventTree.localInitialize(self)
    AdaptiveSampler.localInitialize(self,solutionExport=solutionExport)
    self._endJobRunnable    = sys.maxsize

  def generateInput(self,model,oldInput):
    return DynamicEventTree.generateInput(self, model, oldInput)

  def localFinalizeActualSampling(self,jobObject,model,myInput):
    returncode = DynamicEventTree.localFinalizeActualSampling(self,jobObject,model,myInput,genRunQueue=False)
    if returncode:
      self._createRunningQueue(model,myInput)
#
#
#
#
class FactorialDesign(Grid):
  '''
  Samples the model on a given (by input) set of points
  '''
  def __init__(self):
    Grid.__init__(self)
    self.printTag = returnPrintTag('SAMPLER FACTORIAL DESIGN')
    # accepted types. full = full factorial, 2levelfract = 2-level fracional factorial, pb = Plackett-Burman design. NB. full factorial is equivalent to Grid sampling
    self.acceptedTypes = ['full','2levelfract','pb'] # accepted factorial types
    self.factOpt       = {}                          # factorial options (type,etc)
    self.designMatrix  = None                        # matrix container

  def localInputAndChecks(self,xmlNode):
    '''reading and construction of the grid'''
    Grid.localInputAndChecks(self,xmlNode)
    factsettings = xmlNode.find("FactorialSettings")
    if factsettings == None: raiseAnError(IOError,self,'FactorialSettings xml node not found!')
    facttype = factsettings.find("algorithm_type")
    if facttype == None: raiseAnError(IOError,self,'node "algorithm_type" not found in FactorialSettings xml node!!!')
    elif not facttype.text.lower() in self.acceptedTypes:raiseAnError(IOError,self,' "type" '+facttype.text+' unknown! Available are ' + ' '.join(self.acceptedTypes))
    self.factOpt['algorithm_type'] = facttype.text.lower()
    if self.factOpt['algorithm_type'] == '2levelfract':
      self.factOpt['options'] = {}
      self.factOpt['options']['gen'] = factsettings.find("gen")
      self.factOpt['options']['genMap'] = factsettings.find("genMap")
      if self.factOpt['options']['gen'] == None: raiseAnError(IOError,self,'node "gen" not found in FactorialSettings xml node!!!')
      if self.factOpt['options']['genMap'] == None: raiseAnError(IOError,self,'node "genMap" not found in FactorialSettings xml node!!!')
      self.factOpt['options']['gen'] = self.factOpt['options']['gen'].text.split(',')
      self.factOpt['options']['genMap'] = self.factOpt['options']['genMap'].text.split(',')
      if len(self.factOpt['options']['genMap']) != len(self.gridInfo.keys()): raiseAnError(IOError,self,'number of variable in genMap != number of variables !!!')
      if len(self.factOpt['options']['gen']) != len(self.gridInfo.keys())   : raiseAnError(IOError,self,'number of variable in gen != number of variables !!!')
      rightOrder = [None]*len(self.gridInfo.keys())
      if len(self.factOpt['options']['genMap']) != len(self.factOpt['options']['gen']): raiseAnError(IOError,self,'gen and genMap different size!')
      if len(self.factOpt['options']['genMap']) != len(self.gridInfo.keys()): raiseAnError(IOError,self,'number of gen attributes and variables different!')
      for ii,var in enumerate(self.factOpt['options']['genMap']):
        if var not in self.gridInfo.keys(): raiseAnError(IOError,self,' variable "'+var+'" defined in genMap block not among the inputted variables!')
        rightOrder[self.axisName.index(var)] = self.factOpt['options']['gen'][ii]
      self.factOpt['options']['orderedGen'] = rightOrder
    if self.factOpt['algorithm_type'] != 'full':
      self.externalgGridCoord = True
      for varname in self.gridInfo.keys():
        if len(self.gridInfo[varname][2]) != 2:
          raiseAnError(IOError,self,'The number of levels for type '+
                        self.factOpt['algorithm_type'] +' must be 2! In variable '+varname+ ' got number of levels = ' +
                        str(len(self.gridInfo[varname][2])))
    else: self.externalgGridCoord = False

  def localAddInitParams(self,tempDict):
    Grid.localAddInitParams(self,tempDict)
    for key,value in self.factOpt.items():
      if key != 'options': tempDict['Factorial '+key] = value
      else:
        for kk,val in value.items(): tempDict['Factorial options '+kk] = val

  def localInitialize(self):
    '''
    This method initialize the factorial matrix. No actions are taken for full-factorial since it is equivalent to the Grid sampling this sampler is based on
    '''
    Grid.localInitialize(self)
    if   self.factOpt['algorithm_type'] == '2levelfract': self.designMatrix = doe.fracfact(' '.join(self.factOpt['options']['orderedGen'])).astype(int)
    elif self.factOpt['algorithm_type'] == 'pb'         : self.designMatrix = doe.pbdesign(len(self.gridInfo.keys())).astype(int)
    if self.designMatrix != None:
      # convert all -1 in 0 => we can access to the grid info directly
      self.designMatrix[self.designMatrix == -1] = 0
      # the limit is the number of rows
      self.limit = self.designMatrix.shape[0]

  def localGenerateInput(self,model,myInput):
    if self.factOpt['algorithm_type'] == 'full':  Grid.localGenerateInput(self,model, myInput)
    else:
      self.gridCoordinate = self.designMatrix[self.counter - 1][:].tolist()
      Grid.localGenerateInput(self,model, myInput)
#
#
#
#
class ResponseSurfaceDesign(Grid):
  '''
  Samples the model on a given (by input) set of points
  '''
  def __init__(self):
    Grid.__init__(self)
    self.limit    = 1
    self.printTag = returnPrintTag('SAMPLER RESPONSE SURF DESIGN')
    self.respOpt         = {}                                    # response surface design options (type,etc)
    self.designMatrix    = None                                  # matrix container
    self.bounds          = {}                                    # dictionary of lower and upper
    self.mapping         = {}                                    # mapping between designmatrix coordinates and position in grid
    self.minNumbVars     = {'boxbehnken':3,'centralcomposite':2} # minimum number of variables
    # dictionary of accepted types and options (required True, optional False)
    self.acceptedOptions = {'boxbehnken':['ncenters'],
                            'centralcomposite':['centers','alpha','face']}

  def localInputAndChecks(self,xmlNode):
    '''reading and construction of the grid'''
    # here we call the input reader of the grid, even if the grid is definded in a different way, just to collect the variable names
    # Grid.localInputAndChecks(self,xmlNode)
    factsettings = xmlNode.find("ResponseSurfaceDesignSettings")
    if factsettings == None: raiseAnError(IOError,self,'ResponseSurfaceDesignSettings xml node not found!')
    facttype = factsettings.find("algorithm_type")
    if facttype == None: raiseAnError(IOError,self,'node "algorithm_type" not found in ResponseSurfaceDesignSettings xml node!!!')
    elif not facttype.text.lower() in self.acceptedOptions.keys():raiseAnError(IOError,self,'"type" '+facttype.text+' unknown! Available are ' + ' '.join(self.acceptedOptions.keys()))
    self.respOpt['algorithm_type'] = facttype.text.lower()
    # set defaults
    if self.respOpt['algorithm_type'] == 'boxbehnken': self.respOpt['options'] = {'ncenters':None}
    else                                   : self.respOpt['options'] = {'centers':(4,4),'alpha':'orthogonal','face':'circumscribed'}
    for child in factsettings:
      if child.tag not in 'algorithm_type': self.respOpt['options'][child.tag] = child.text.lower()
    # start checking
    for key,value in self.respOpt['options'].items():
      if key not in self.acceptedOptions[facttype.text.lower()]:
        raiseAnError(IOError,self,'node '+key+' unknown. Available are "'+' '.join(self.acceptedOptions[facttype.text.lower()])+'"!!')
      if self.respOpt['algorithm_type'] == 'boxbehnken':
        if key == 'ncenters':
          try   : self.respOpt['options'][key] = int(value)
          except: raiseAnError(IOError,self,'"'+key+'" is not an integer!')
      else:
        if key == 'centers':
          if len(value.split(',')) != 2: raiseAnError(IOError,self,'"'+key+'" must be a comma separated string of 2 values only!')
          centers = value.split(',')
          try: self.respOpt['options'][key] = (int(centers[0]),int(centers[1]))
          except: raiseAnError(IOError,self,'"'+key+'" values must be integers!!')
        if key == 'alpha':
          if value not in ['orthogonal','rotatable']: raiseAnError(IOError,self,'Not recognized options for node ' +'"'+key+'". Available are "orthogonal","rotatable"!')
        if key == 'face':
          if value not in ['circumscribed','faced','inscribed']: raiseAnError(IOError,self,'Not recognized options for node ' +'"'+key+'". Available are "circumscribed","faced","inscribed"!')
    # fill in the grid
    if 'limit' in xmlNode.attrib.keys(): raiseAnError(IOError,self,'limit is not used in' +self.type+' sampler!')
    if not self.axisName: self.axisName = []
    for child in xmlNode:
      if child.tag == "Distribution": varName = "<distribution>"+child.attrib['name']
      elif child.tag == "variable"  : varName = child.attrib['name']
      for childChild in child:
        if childChild.tag =='boundaries':
          self.axisName.append(varName)
          if 'type' not in childChild.attrib.keys(): raiseAnError(IOError,self,'in block '+ childChild.tag + ' attribute type not found!')
          self.gridInfo[varName] = [childChild.attrib['type'],'custom',[]]
          lower = childChild.find("lower")
          upper = childChild.find("upper")
          if lower == None: raiseAnError(IOError,self,'node "lower" not found in '+childChild.tag+' block!')
          if upper == None: raiseAnError(IOError,self,'node "upper" not found in '+childChild.tag+' block!')
          try: self.bounds[varName] = (float(lower.text),float(upper.text))
          except: raiseAnError(IOError,self,'node "upper" or "lower" must be float')
    if len(self.toBeSampled.keys()) != len(self.gridInfo.keys()): raiseAnError(IOError,self.printTag+': ' +returnPrintPostTag('ERROR') + '-> inconsistency between number of variables and grid specification')
    self.gridCoordinate = [None]*len(self.axisName)
    if len(self.gridCoordinate) < self.minNumbVars[self.respOpt['algorithm_type']]: raiseAnError(IOError,self,'minimum number of variables for type "'+ self.respOpt['type'] +'" is '+str(self.minNumbVars[self.respOpt['type']])+'!!')
    self.externalgGridCoord = True

  def localAddInitParams(self,tempDict):
    Grid.localAddInitParams(self,tempDict)
    for key,value in self.respOpt.items():
      if key != 'options': tempDict['Response Design '+key] = value
      else:
        for kk,val in value.items(): tempDict['Response Design options '+kk] = val

  def localInitialize(self):
    '''
    This method initialize the response matrix. No actions are taken for full-factorial since it is equivalent to the Grid sampling this sampler is based on
    '''
    if   self.respOpt['algorithm_type'] == 'boxbehnken'      : self.designMatrix = doe.bbdesign(len(self.gridInfo.keys()),center=self.respOpt['options']['ncenters'])
    elif self.respOpt['algorithm_type'] == 'centralcomposite': self.designMatrix = doe.ccdesign(len(self.gridInfo.keys()), center=self.respOpt['options']['centers'], alpha=self.respOpt['options']['alpha'], face=self.respOpt['options']['face'])
    for cnt, varName in enumerate(self.axisName):
      column = np.unique(self.designMatrix[:,cnt])
      yi = np.array([self.bounds[varName][0], self.bounds[varName][1]])
      xi = np.array([min(column), max(column)])
      s = InterpolatedUnivariateSpline(xi, yi, k=1)
      self.gridInfo[varName][2] = s(column).tolist()
      self.mapping[varName] = column.tolist()
    Grid.localInitialize(self)
    self.limit = self.designMatrix.shape[0]

  def localGenerateInput(self,model,myInput):
    gridcoordinate = self.designMatrix[self.counter - 1][:].tolist()
    for cnt, varName in enumerate(self.axisName): self.gridCoordinate[cnt] = self.mapping[varName].index(gridcoordinate[cnt])
    Grid.localGenerateInput(self,model, myInput)

class SparseGridCollocation(Grid):
  def __init__(self):
    Grid.__init__(self)
    self.type           = 'SparseGridCollocationSampler'
    self.printTag       = returnPrintTag(self.type)
    self.assemblerObjects={}    #dict of external objects required for assembly
    self.maxPolyOrder   = None  #L, the relative maximum polynomial order to use in any dimension
    self.indexSetType   = None  #TP, TD, or HC; the type of index set to use
    self.adaptive       = False #TODO
    self.polyDict       = {}    #varName-indexed dict of polynomial types
    self.quadDict       = {}    #varName-indexed dict of quadrature types
    self.importanceDict = {}    #varName-indexed dict of importance weights
    self.maxPolyOrder   = None  #integer, relative maximum polynomial order to be used in any one dimension
    self.lastOutput     = None  #pointer to output datas object
    self.ROM            = None  #pointer to ROM
    self.jobHandler     = None  #pointer to job handler for parallel runs
    self.doInParallel   = True  #compute sparse grid in parallel flag, recommended True

    self.requiredAssObject = (True,(['ROM'],['1']))                  # tuple. first entry boolean flag. True if the XML parser must look for assembler objects;

  def _localWhatDoINeed(self):
    gridDict = Grid._localWhatDoINeed(self)
    gridDict['internal'] = [(None,'jobHandler')]
    return gridDict
<<<<<<< HEAD

=======
>>>>>>> 7dba8ff5

  def _localGenerateAssembler(self,initDict):
    Grid._localGenerateAssembler(self, initDict)
    self.jobHandler = initDict['internal']['jobHandler']

  def localInputAndChecks(self,xmlNode):
    self.doInParallel = xmlNode.attrib['parallel'].lower() in ['1','t','true','y','yes'] if 'parallel' in xmlNode.attrib.keys() else True
    self.writeOut = xmlNode.attrib['outfile'] if 'outfile' in xmlNode.attrib.keys() else None
    for child in xmlNode:
      if child.tag == 'Distribution':
        varName = '<distribution>'+child.attrib['name']
      elif child.tag == 'variable':
        varName = child.attrib['name']
        self.axisName.append(varName)

  def localInitialize(self):
    for key in self.assemblerDict.keys():
      if 'ROM' in key:
        indice = 0
        for value in self.assemblerDict[key]:
          self.ROM = self.assemblerDict[key][indice][3]
          indice += 1
    SVLs = self.ROM.SupervisedEngine.values()
    SVL = SVLs[0] #often need only one
    self._generateQuadsAndPolys(SVL)
    #print out the setup for each variable.
    if self.debug:
      print(self.printTag,'INTERPOLATION INFO:')
      print('    Variable | Distribution | Quadrature | Polynomials')
      for v in self.quadDict.keys():
        print('   ',' | '.join([v,self.distDict[v].type,self.quadDict[v].type,self.polyDict[v].type]))
      print('    Polynomial Set Degree:',self.maxPolyOrder)
      print('    Polynomial Set Type  :',SVL.indexSetType)

    if self.debug: print(self.printTag,'Starting index set generation...')
    self.indexSet = IndexSets.returnInstance(SVL.indexSetType)
    self.indexSet.initialize(self.distDict,self.importanceDict,self.maxPolyOrder)

    if self.debug: print(self.printTag,'Starting sparse grid generation...')
    self.sparseGrid = Quadratures.SparseQuad()
    # NOTE this is the most expensive step thus far; try to do checks before here
    self.sparseGrid.initialize(self.indexSet,self.maxPolyOrder,self.distDict,self.quadDict,self.polyDict,self.jobHandler)

    if self.writeOut != None:
      msg=self.sparseGrid.__csv__()
      outFile=file(self.writeOut,'w')
      outFile.writelines(msg)
      outFile.close()

    self.limit=len(self.sparseGrid)
    if self.debug: print(self.printTag,'Size of Sparse Grid  :',self.limit)
    if self.debug: print(self.printTag,'Finished sampler generation.')
    for SVL in self.ROM.SupervisedEngine.values():
      SVL.initialize({'SG':self.sparseGrid,
                      'dists':self.distDict,
                      'quads':self.quadDict,
                      'polys':self.polyDict,
                      'iSet':self.indexSet})

  def _generateQuadsAndPolys(self,SVL):
    '''
      Builds the quadrature objects, polynomial objects, and importance weights for all
      the distributed variables.  Also sets maxPolyOrder.
      @ In, SVL, one of the SupervisedEngine objects from the ROM
      @ Out, None
    '''
    ROMdata = SVL.interpolationInfo() #they are all the same? -> yes, I think so
    self.maxPolyOrder = SVL.maxPolyOrder
    #check input space consistency
    samVars=self.axisName[:]
    romVars=SVL.features[:]
    try:
      for v in self.axisName:
        samVars.remove(v)
        romVars.remove(v)
    except ValueError:
      raiseAnError(IOError,self,'variable '+v+' used in sampler but not ROM features! Collocation requires all vars in both.')
    if len(romVars)>0:
      raiseAnError(IOError,self,'variables '+str(romVars)+' specified in ROM but not sampler! Collocation requires all vars in both.')
    for v in ROMdata.keys():
      if v not in self.axisName:
        raiseAnError(IOError,self,'variable '+v+' given interpolation rules but '+v+' not in sampler!')
      else:
        self.gridInfo[v] = ROMdata[v] #quad, poly, weight
    #set defaults, then replace them if they're asked for
    for v in self.axisName:
      if v not in self.gridInfo.keys():
        self.gridInfo[v]={'poly':'DEFAULT','quad':'DEFAULT','weight':'1'}
    #establish all the right names for the desired types
    for varName,dat in self.gridInfo.items():
      if dat['poly'] == 'DEFAULT': dat['poly'] = self.distDict[varName].preferredPolynomials
      if dat['quad'] == 'DEFAULT': dat['quad'] = self.distDict[varName].preferredQuadrature
      polyType=dat['poly']
      subType = None
      distr = self.distDict[varName]
      if polyType == 'Legendre':
        if distr.type == 'Uniform':
          quadType=dat['quad']
        else:
          quadType='CDF'
          subType=dat['quad']
          if subType not in ['Legendre','ClenshawCurtis']:
            raiseAnError(IOError,self,'Quadrature '+subType+' not compatible with Legendre polys for '+distr.type+' for variable '+varName+'!')
      else:
        quadType=dat['quad']
      if quadType not in distr.compatibleQuadrature:
        raiseAnError(IOError,self,' Quadrature type "'+quadType+'" is not compatible with variable "'+varName+'" distribution "'+distr.type+'"')

      quad = Quadratures.returnInstance(quadType,Subtype=subType)
      quad.initialize(distr)
      self.quadDict[varName]=quad

      poly = OrthoPolynomials.returnInstance(polyType)
      poly.initialize(quad)
      self.polyDict[varName] = poly

      self.importanceDict[varName] = float(dat['weight'])

  def localGenerateInput(self,model,myInput):
    '''Provide the next point in the sparse grid.'''
    pt,weight = self.sparseGrid[self.counter-1]
    for v,varName in enumerate(self.distDict.keys()):
      self.values[varName] = pt[v]
      self.inputInfo['SampledVarsPb'][varName] = self.distDict[varName].pdf(self.values[varName])
    self.inputInfo['PointsProbability'] = reduce(mul,self.inputInfo['SampledVarsPb'].values())
    self.inputInfo['ProbabilityWeight'] = weight
    self.inputInfo['SamplerType'] = 'Sparse Grid Collocation'

class Sobol(SparseGridCollocation):
  def __init__(self):
    '''
      Initializes members to be used in the sampler.
      @ In, None
      @ Out, None
    '''
    Grid.__init__(self)
    self.type           = 'SobolSampler'
    self.printTag       = returnPrintTag(self.type)
    self.assemblerObjects={}    #dict of external objects required for assembly
    self.maxPolyOrder   = None  #L, the relative maximum polynomial order to use in any dimension
    self.sobolOrder     = None  #S, the order of the HDMR expansion (1,2,3), queried from the sobol ROM
    self.indexSetType   = None  #TP, TD, or HC; the type of index set to use, queried from the sobol ROM
    self.polyDict       = {}    #varName-indexed dict of polynomial types
    self.quadDict       = {}    #varName-indexed dict of quadrature types
    self.importanceDict = {}    #varName-indexed dict of importance weights
    self.references     = {}    #reference (mean) values for distributions, by var
    self.solns          = None  #pointer to output datas object
    self.ROM            = None  #pointer to sobol ROM
    self.jobHandler     = None  #pointer to job handler for parallel runs
    self.doInParallel   = True  #compute sparse grid in parallel flag, recommended True

    self.requiredAssObject = (True,(['ROM'],['1']))                  # tuple. first entry boolean flag. True if the XML parser must look for assembler objects;

  def _localWhatDoINeed(self):
    '''
      Used to obtain necessary objects.  See base class.
      @ In, None
      @ Out, None
    '''
    gridDict = Grid._localWhatDoINeed(self)
    gridDict['internal'] = [(None,'jobHandler')]
    return gridDict

  def _localGenerateAssembler(self,initDict):
    '''
      Used to obtain necessary objects.  See base class.
      @ In, initDict, dictionary of objects required to initialize
      @ Out, None
    '''
    Grid._localGenerateAssembler(self, initDict)
    self.jobHandler = initDict['internal']['jobHandler']

  def localInputAndChecks(self,xmlNode):
    '''
      Extended readMoreXML after other objects are instantiated
      @ In, xmlNode, xmlNode object whose head should be Sobol under Sampler.
      @ Out, None
    '''
    self.doInParallel = xmlNode.attrib['parallel'].lower() in ['1','t','true','y','yes'] if 'parallel' in xmlNode.attrib.keys() else True
    self.writeOut = xmlNode.attrib['outfile'] if 'outfile' in xmlNode.attrib.keys() else None
    for child in xmlNode:
      if child.tag == 'Distribution':
        varName = '<distribution>'+child.attrib['name']
      elif child.tag == 'variable':
        varName = child.attrib['name']
        self.axisName.append(varName)
      #elif child.tag == 'SobolOrder':
      #  self.sobolOrder = int(child.text)
      #  print(self.sobolOrder)

  def localInitialize(self):
    '''
      Initializes Sampler, including building sub-ROMs for Sobol decomposition.  Note that re-using this
      sampler will destroy any ROM trained and attached to this sampler, and can be retrained after sampling.
      @ In, None
      @ Out, None
    '''
    for key in self.assemblerDict.keys():
      if 'ROM' in key:
        indice = 0
        for value in self.assemblerDict[key]:
          self.ROM = self.assemblerDict[key][indice][3]
          indice += 1
    #make combination of ROMs that we need
    SVLs = self.ROM.SupervisedEngine.values()
    SVL = SVLs[0]
    self.sobolOrder = SVL.sobolOrder
    self._generateQuadsAndPolys(SVL)
    varis = SVL.features
    needCombos = itertools.chain.from_iterable(itertools.combinations(varis,r) for r in range(self.sobolOrder+1))
    #print('DEBUG needCombos',self.printTag,list(needCombos))
    self.SQs={}
    self.ROMs={}
    for combo in needCombos:
      if len(combo)==0:
        continue
      distDict={}
      quadDict={}
      polyDict={}
      imptDict={}
      limit=0
      for c in combo:
        distDict[c]=self.distDict[c]
        quadDict[c]=self.quadDict[c]
        polyDict[c]=self.polyDict[c]
        imptDict[c]=self.importanceDict[c]
      iset=IndexSets.returnInstance(SVL.indexSetType)
      iset.initialize(distDict,imptDict,SVL.maxPolyOrder)
      self.SQs[combo] = Quadratures.SparseQuad()
      self.SQs[combo].initialize(iset,SVL.maxPolyOrder,distDict,quadDict,polyDict,self.jobHandler)
      initDict={'IndexSet':iset, 'PolynomialOrder':SVL.maxPolyOrder, 'Interpolation':SVL.itpDict}
      initDict['Features']=','.join(combo)
      initDict['Target']=SVL.target #TODO make it work for multitarget
      self.ROMs[combo] = SupervisedLearning.returnInstance('GaussPolynomialRom',**initDict)
      initDict={'SG':self.SQs[combo], 'dists':distDict, 'quads':quadDict, 'polys':polyDict, 'iSet':iset}
      self.ROMs[combo].initialize(initDict)
    #make combined sparse grids
    self.references={}
    for var,dist in self.distDict.items():
      self.references[var]=dist.untruncatedMean()
    std = self.distDict.keys()
    self.pointsToRun=[]
    #make sure reference case gets in there
    newpt = np.zeros(len(self.distDict))
    for v,var in enumerate(self.distDict.keys()):
      newpt[v] = self.references[var]
    self.pointsToRun.append(tuple(newpt))
    #now do the rest
    for combo,rom in self.ROMs.items():
      SG = rom.sparseGrid
      SG._remap(combo)
      for l in range(len(SG)):
        pt,wt = SG[l]
        newpt = np.zeros(len(std))
        for v,var in enumerate(std):
          if var in combo: newpt[v] = pt[combo.index(var)]
          else: newpt[v] = self.references[var]
        newpt=tuple(newpt)
        if newpt not in self.pointsToRun: self.pointsToRun.append(newpt)
    self.limit = len(self.pointsToRun)
    initdict={'ROMs':self.ROMs,
              'SG':self.SQs,
              'dists':self.distDict,
              'quads':self.quadDict,
              'polys':self.polyDict,
              'refs':self.references}
    self.ROM.SupervisedEngine.values()[0].initialize(initdict)

  def localGenerateInput(self,model,myInput):
    '''Provide the next point in the sparse grid.  Note that this sampler cannot assign probabilty
       weights to individual points, as several sub-ROMs will use them with different weights.
       See base class.'''
    pt = self.pointsToRun[self.counter-1]
    for v,varName in enumerate(self.distDict.keys()):
      self.values[varName] = pt[v]
      self.inputInfo['SampledVarsPb'][varName] = self.distDict[varName].pdf(self.values[varName])
    self.inputInfo['PointsProbability'] = reduce(mul,self.inputInfo['SampledVarsPb'].values())
    #self.inputInfo['ProbabilityWeight'] =  N/A
    self.inputInfo['SamplerType'] = 'Sparse Grids for Sobol'

#
#
#
#
'''
 Interface Dictionary (factory) (private)
'''
__base = 'Sampler'
__interFaceDict = {}
__interFaceDict['MonteCarlo'              ] = MonteCarlo
__interFaceDict['DynamicEventTree'        ] = DynamicEventTree
__interFaceDict['LHS'                     ] = LHS
__interFaceDict['Grid'                    ] = Grid
__interFaceDict['Adaptive'                ] = AdaptiveSampler
__interFaceDict['AdaptiveDynamicEventTree'] = AdaptiveDET
__interFaceDict['FactorialDesign'         ] = FactorialDesign
__interFaceDict['ResponseSurfaceDesign'   ] = ResponseSurfaceDesign
__interFaceDict['SparseGridCollocation'   ] = SparseGridCollocation
__interFaceDict['Sobol'                   ] = Sobol
__knownTypes = list(__interFaceDict.keys())

def addKnownTypes(newDict):
  for name, value in newDict.items():
    __interFaceDict[name]=value

def knownTypes():
  return __knownTypes

def addKnownTypes(newDict):
  for name, value in newDict.items():
    __interFaceDict[name]=value
    __knownTypes.append(name)

def returnInstance(Type):
  '''
  function used to generate a Sampler class
  @ In, Type : Sampler type
  @ Out,Instance of the Specialized Sampler class
  '''
  try: return __interFaceDict[Type]()
  except KeyError: raiseAnError(NameError,'SAMPLERS','not known '+__base+' type '+Type)

def optionalInputs(Type):
  pass

def mandatoryInputs(Type):
  pass<|MERGE_RESOLUTION|>--- conflicted
+++ resolved
@@ -2376,10 +2376,6 @@
     gridDict = Grid._localWhatDoINeed(self)
     gridDict['internal'] = [(None,'jobHandler')]
     return gridDict
-<<<<<<< HEAD
-
-=======
->>>>>>> 7dba8ff5
 
   def _localGenerateAssembler(self,initDict):
     Grid._localGenerateAssembler(self, initDict)
