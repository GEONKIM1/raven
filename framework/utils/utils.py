--- conflicted
+++ resolved
@@ -14,12 +14,9 @@
 """
   Utility module containing methods commonly used throughout the Python framework.
 """
-<<<<<<< HEAD
-=======
 # NOTE we still import these from __future__ here because many machines still running
 # python 2.X need to use this file (for example the plugin installer)
 from __future__ import division, print_function, absolute_import
->>>>>>> fe746d58
 
 # *************************** NOTE FOR DEVELOPERS ***************************
 # Do not import numpy or scipy or other libraries that are not              *
