--- conflicted
+++ resolved
@@ -77,15 +77,10 @@
   #batchSize = simulation.runInfoDict['batchSize']
   frameworkDir = simulation.runInfoDict["FrameworkDir"]
   ncpus = simulation.runInfoDict['NumThreads']
-<<<<<<< HEAD
+  jobName = simulation.runInfoDict['JobName'] if 'JobName' in simulation.runInfoDict.keys() else 'raven_qsub'
   #Generate the qsub command needed to run input
-  command = ["qsub","-l",
+  command = ["qsub","-N",jobName,"-l",
              "select="+str(coresNeeded)+":ncpus="+str(ncpus)+":mpiprocs=1",
-=======
-  jobName = simulation.runInfoDict['JobName'] if 'JobName' in simulation.runInfoDict.keys() else 'raven_qsub'
-  command = ["qsub","-N",jobName,"-l",
-             "select="+str(batchSize)+":ncpus="+str(ncpus)+":mpiprocs=1",
->>>>>>> 10f83068
              "-l","walltime="+simulation.runInfoDict["expectedTime"],
              "-l","place=free","-v",
              'COMMAND="python Driver.py '+
