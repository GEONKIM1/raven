'''
Created on Apr 20, 2015

@author: talbpaul
'''
#for future compatibility with Python 3--------------------------------------------------------------
from __future__ import division, print_function, unicode_literals, absolute_import
import warnings
warnings.simplefilter('default',DeprecationWarning)
if not 'xrange' in dir(__builtins__):
  xrange = range
#End compatibility block for Python 3----------------------------------------------------------------

#External Modules------------------------------------------------------------------------------------
import platform
import os
#External Modules End--------------------------------------------------------------------------------

#Internal Modules------------------------------------------------------------------------------------
import utils
#Internal Modules End--------------------------------------------------------------------------------

<<<<<<< HEAD
# set a global variable for backend default setting
if platform.system() == 'Windows': disAvail = True
else:
  if os.getenv('DISPLAY'): disAvail = True
  else:                    disAvail = False

#custom exceptions
class NoMoreSamplesNeeded(GeneratorExit): pass
=======
'''
HOW THIS MODULE WORKS

The intention is for a single instance of the MessageHandler class to exist in any simulation.
Currently, that instance is created in the Simulation initialization and propogated through
all the RAVEN objects.  This usually happens by passing it to BaseClass.readXML, but for
objects that don't inherit from BaseClass, the messageHandler instance should be passed
and set via instantiation or initialization.  The appropriate class member to point at the
messageHandler instance reference is "self.messageHandler," for reasons that will be made clear
with the  MessageUser superclass.

While an object can access the messageHandler to raise messages and errors, for convienience
we provide the MessageUser superclass, which BaseType and (almost?) all other Raven objects
inherit from.  This provides simplistic hooks for a developer to raise an error or message
with the standard message priorities, as

self.raiseAnError(IOError,'Input value is invalid:',value)

There are currently 4 verbosity levels/message priorities.  They are:
 - silent: only errors are displayed
 - quiet : errors and warnings are displayed
 - all   : (default) errors, warnings, and messages are displayed
 - debug : errors, warnings, messages, and debug messages are displayed

The developer can change the priority level of their raised messages through the 'verbosity'
keyword.  For example,

self.raiseAMessage('Hello, World', verbosity='silent')

will be printed along with errors if the simulation verbosity is set to 'silent', as well as
all other levels.

TL;DR: MessageUser is a superclass that gives access to hooks to the simulation's MessageHandler
instance, while the MessageHandler is an output stream control tool.
'''
>>>>>>> 939090ee

class MessageUser(object):
  """
    Inheriting from this class grants access to methods used by the MessageHandler.
    In order to work properly, a subclass of this superclass should have a member
    'self.messageHandler' that references a MessageHandler instance.
  """
  def raiseAnError(self,etype,*args,**kwargs):
    """
      Raises an error. By default shows in all verbosity levels.
      @ In, etype, Exception class to raise (e.g. IOError)
      @ In, *args, comma-seperated list of things to put in message (as print() function)
      @ In, **kwargs, optional arguments, which can be:
                      verbosity, the priority of the message (default 'silent')
                      tag, the message label (default 'ERROR')
      @ Out, None
    """
    verbosity = kwargs.get('verbosity','silent')
    tag       = kwargs.get('tag'      ,'ERROR' )
    msg = ' '.join(str(a) for a in args)
    self.messageHandler.error(self,etype,msg,str(tag),verbosity)

  def raiseAWarning(self,*args,**kwargs):
    """
      Prints a warning. By default shows in 'quiet', 'all', and 'debug'
      @ In, *args, comma-seperated list of things to put in message (as print() function)
      @ In, **kwargs, optional arguments, which can be:
                      verbosity, the priority of the message (default 'quiet')
                      tag, the message label (default 'Warning')
      @ Out, None
    """
    verbosity = kwargs.get('verbosity','quiet'  )
    tag       = kwargs.get('tag'      ,'Warning')
    msg = ' '.join(str(a) for a in args)
    self.messageHandler.message(self,msg,str(tag),verbosity)

  def raiseAMessage(self,*args,**kwargs):
    """
      Prints a message. By default shows in 'all' and 'debug'
      @ In, *args, comma-seperated list of things to put in message (as print() function)
      @ In, **kwargs, optional arguments, which can be:
                      verbosity, the priority of the message (default 'all')
                      tag, the message label (default 'Message')
      @ Out, None
    """
    verbosity = kwargs.get('verbosity','all'    )
    tag       = kwargs.get('tag'      ,'Message')
    msg = ' '.join(str(a) for a in args)
    self.messageHandler.message(self,msg,str(tag),verbosity)

  def raiseADebug(self,*args,**kwargs):
    """
      Prints a debug message. By default shows only in 'debug'
      @ In, *args, comma-seperated list of things to put in message (as print() function)
      @ In, **kwargs, optional arguments, which can be:
                      verbosity, the priority of the message (default 'debug')
                      tag, the message label (default 'DEBUG')
      @ Out, None
    """
    verbosity = kwargs.get('verbosity','debug')
    tag       = kwargs.get('tag'      ,'DEBUG')
    msg = ' '.join(str(a) for a in args)
    self.messageHandler.message(self,msg,str(tag),verbosity)

  def getLocalVerbosity(self,default=None):
    """
      Attempts to learn the local verbosity level of itself
      @ OPTIONAL In, default, the verbosity level to return if not found
      @ Out, string, verbosity type (e.g. 'all')
    """
    try: return self.verbosity
    except AttributeError: return default


class MessageHandler(object):
  """
  Class for handling messages, warnings, and errors in RAVEN.  One instance of this
  class should be created at the start of the Simulation and propagated through
  the readMoreXML function of the BaseClass, and initialization of other classes.
  """
  def __init__(self):
    """
      Init of class
      @In, None
      @Out, None
    """
    self.printTag     = 'MESSAGE HANDLER'
    self.verbosity    = None
    self.suppressErrs = False
    self.verbCode     = {'silent':0, 'quiet':1, 'all':2, 'debug':3}

  def initialize(self,initDict):
    """
      Initializes basic instance attributes
      @ In, initDict, dictionary of global options
      @ Out, None
    """
    self.verbosity     = initDict['verbosity'   ] if 'verbosity'    in initDict.keys() else 'all'
    self.callerLength  = initDict['callerLength'] if 'callerLength' in initDict.keys() else 25
    self.tagLength     = initDict['tagLength'   ] if 'tagLength'    in initDict.keys() else 15
    self.suppressErrs  = initDict['suppressErrs'] in utils.stringsThatMeanTrue() if 'suppressErrs' in initDict.keys() else False

  def getStringFromCaller(self,obj):
    """
      Determines the appropriate print string from an object
      @ In, obj, preferably an object with a printTag method; otherwise, a string or an object
      @ Out, tag, string to print
    """
    if type(obj) in [str,unicode]: return obj
    try: obj.printTag
    except AttributeError: tag = str(obj)
    else: tag = str(obj.printTag)
    return tag

  def getDesiredVerbosity(self,caller):
    """
      Tries to use local verbosity; otherwise uses global
      @ In, caller, the object desiring to print
      @ Out, integer, integer equivalent to verbosity level
    """
    localVerb = caller.getLocalVerbosity(default=self.verbosity)
    if localVerb == None: localVerb = self.verbosity
    return self.checkVerbosity(localVerb) #self.verbCode[str(localVerb).strip().lower()]

  def checkVerbosity(self,verb):
    """
      Converts English-readable verbosity to computer-legible integer
      @ In, verb, the string verbosity equivalent
      @ Out, integer, integer equivalent to verbosity level
    """
    if str(verb).strip().lower() not in self.verbCode.keys():
      raise IOError('Verbosity key '+str(verb)+' not recognized!  Options are '+str(self.verbCode.keys()+[None]),'ERROR','silent')
    return self.verbCode[str(verb).strip().lower()]

  def error(self,caller,etype,message,tag='ERROR',verbosity='silent'):
    """
      Raise an error message, unless errors are suppressed.
      @ In, caller, the entity desiring to raise an error
      @ In, etype, the type of error to throw
      @ In, message, the accompanying message for the error
      @ OPTIONAL In, tag, the printed error type (default ERROR)
      @ OPTIONAL In, verbosity, the print priority of the message (default 'silent', highest priority)
      @ Out, None
    """
    verbval = self.checkVerbosity(verbosity)
    okay,msg = self._printMessage(caller,message,tag,verbval)
    if okay:
      if not self.suppressErrs: raise etype(msg)
      else: print(msg)

  def message(self,caller,message,tag,verbosity):
    """
      Print a message
      @ In, caller, the entity desiring to print a message
      @ In, message, the message to print
      @ In, tag, the printed message type (usually Message, Debug, or Warning, and sometimes FIXME)
      @ In, verbosity, the print priority of the message
      @ Out, None
    """
    verbval = self.checkVerbosity(verbosity)
    okay,msg = self._printMessage(caller,message,tag,verbval)
    if okay: print(msg)

  def _printMessage(self,caller,message,tag,verbval):
    """
      Checks verbosity to determine whether something should be printed, and formats message
      @ In, caller, the entity desiring to print a message
      @ In, message, the message to print
      @ In, tag, the printed message type (usually Message, Debug, or Warning, and sometimes FIXME)
      @ In, verbval, the print priority of the message
      @ Out, bool, indication if the print should be allowed
      @ Out, msg, the formatted message
    """
    #allows raising standardized messages
    shouldIPrint = False
    desired = self.getDesiredVerbosity(caller)
    if verbval <= desired: shouldIPrint=True
    if not shouldIPrint: return False,''
    ctag = self.getStringFromCaller(caller)
    msg=self.stdMessage(ctag,tag,message)
    return shouldIPrint,msg

  def stdMessage(self,pre,tag,post):
    """
      Formats string for pretty printing
      @ In, pre, string of who is printing the message
      @ In, tag, the type of message being printed (Error, Warning, Message, Debug, FIXME, etc)
      @ In, post, the actual message body
      @ Out, string, formatted message
    """
    msg = ''
    msg+=pre.ljust(self.callerLength)[0:self.callerLength] + ': '
    msg+=tag.ljust(self.tagLength)[0:self.tagLength]+' -> '
    msg+=post
    return msg<|MERGE_RESOLUTION|>--- conflicted
+++ resolved
@@ -20,7 +20,6 @@
 import utils
 #Internal Modules End--------------------------------------------------------------------------------
 
-<<<<<<< HEAD
 # set a global variable for backend default setting
 if platform.system() == 'Windows': disAvail = True
 else:
@@ -29,7 +28,7 @@
 
 #custom exceptions
 class NoMoreSamplesNeeded(GeneratorExit): pass
-=======
+
 '''
 HOW THIS MODULE WORKS
 
@@ -65,7 +64,6 @@
 TL;DR: MessageUser is a superclass that gives access to hooks to the simulation's MessageHandler
 instance, while the MessageHandler is an output stream control tool.
 '''
->>>>>>> 939090ee
 
 class MessageUser(object):
   """
