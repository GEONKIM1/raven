from __future__ import division, print_function, unicode_literals, absolute_import
import warnings
warnings.simplefilter('default',DeprecationWarning)

import numpy as np
import itertools
from operator import itemgetter
import sys
import operator

import MessageHandler

class IndexSet(MessageHandler.MessageUser):
  """In stochastic collocation for generalised polynomial chaos, the Index Set
     is a set of all combinations of polynomial orders needed to represent the
     original model to a "level" L (maxPolyOrder).
  """
  def __init__(self):
    self.type          = 'IndexSet' #type of index set (Tensor Product, Total Degree, Hyperbolic Cross)
    self.printTag      = 'IndexSet' #type of index set (Tensor Product, Total Degree, Hyperbolic Cross)
    self.maxOrds       = None #maximum requested polynomial order requested for each distribution
    self.points        = []   #array of polynomial order tuples
    self.maxPolyOrder  = None #integer, maximum order polynomial to use in any one dimension -> misleading! Relative order for anisotropic case
    self.polyOrderList = []   #array of lists containing all the polynomial orders needed for each dimension
    self.impWeights    = []   #array of scalars for assigning importance weights to each dimension

  def __len__(self):
    """Returns number of entries in the index set.
    @ In , None  , None
    @ Out, int  , cardinality of index set
    """
    return len(self.points)

  def __getitem__(self,i=None):
    """Returns as if called on self.points.
    @ In , i     , string/int           , splice notation for array
    @ Out, array of tuples/tuple, requested points
    """
    if i==None: return np.array(self.points)
    else: return self.points[i]

  def __repr__(self):
    """Produces a more human-readable version of the index set.
    @ In, None, None
    @ Out, string, visual representation of index set
    """
    msg='IndexSet Printout:\n'
    if len(self.points[0])==2: #graphical block visualization
      left=0
      p=0
      while p<len(self.points):
        pt = self.points[p]
        if pt[0]==left:
          msg+='  '+str(pt)
          p+=1
        else:
          msg+='\n'
          left+=1
    else: #just list them
      for pt in self.points:
        msg+='  '+str(pt)+'\n'
    return msg

  def __eq__(self,other):
    """Checks equivalency of index set
    @ In , other, object , object to compare to
    @ Out, boolean, equivalency
    """
    self.raiseAMessage('self:',self.type)
    self.raiseAMessage('other:',other)
    return self.type == other.type and \
           self.points == other.points and \
           (self.impWeights == other.impWeights).all()

  def __ne__(self,other):
    """Checks non-equivalency of index set
    @ In , other  , object , object to compare to
    @ Out, boolean, non-equivalency
    """
    return not self.__eq__(other)

  def _xy(self):
    """Returns reordered data.  Originally,
       Points = [(a1,b1,...,z1),
                 (a2,b2,...,z2),
                 ...]
       Returns [(a1,a2,a3,...),
                (b1,b2,b3,...),
                ...,
                (z1,z2,z3,...)]
    @ In , None  , None
    @ Out, array of tuples, points by dimension
    """
    return zip(*self.points)

<<<<<<< HEAD
  def print(self):
    self.raiseADebug('IndexSet Printout:')
    if len(self.points[0])==2: #graphical block visualization
      msg=''
      left=0
      p=0
      while p<len(self.points):
        pt = self.points[p]
        if pt[0]==left:
          msg+='  '+str(pt)
          p+=1
        else:
          self.raiseADebug(msg)
          msg=''
          left+=1
      self.raiseADebug(msg)
    else: #just list them
      for pt in self.points:
        self.raiseADebug('  '+str(pt))
=======
  def order(self):
    '''
      Orders the index set points in partially-increasing order.
      @ In, None
      @ Out, None
    '''
    self.points.sort(key=operator.itemgetter(*range(len(self.points[0]))))
>>>>>>> ff06f471

  def initialize(self,distrList,impList,maxPolyOrder,msgHandler):
    """Initialize everything index set needs
    @ In , distrList   , dictionary of {varName:Distribution}, distribution access
    @ In , impList     , dictionary of {varName:float}, weights by dimension
    @ In , maxPolyOrder, int, relative maximum polynomial order to be used for index set
    @ Out, None        , None
    """
    numDim = len(distrList)
    #set up and normalize weights
    #  this algorithm assures higher weight means more importance,
    #  and end product is normalized so smallest is 1
    self.impWeights = np.array(list(impList[v] for v in distrList.keys()))
    self.impWeights/= np.max(self.impWeights)
    self.impWeights = 1.0/self.impWeights
    self.messageHandler=msgHandler
    #establish max orders
    self.maxOrder=maxPolyOrder
    self.polyOrderList=[]
    for distr in distrList.values():
      self.polyOrderList.append(range(self.maxOrder+1))

  def generateMultiIndex(self,N,rule,I=None,MI=None):
    """Recursive algorithm to build monotonically-increasing-order index set.
    @ In, N   , int            , dimension of the input space
    @ In, rule, function       , rule for type of index set (tensor product, total degree, etc)
    @ In, I   , array of scalar, single index point
    @ In, MI  , array of tuples, multiindex point collection
    @ Out, array of tuples, index set
    """
    L = self.maxOrder
    if I ==None: I =[]
    if MI==None: MI=[]
    if len(I)!=N:
      i=0
      while rule(I+[i]): #rule is defined by subclasses, limits number of index points by criteria
        MI = self.generateMultiIndex(N,rule,I+[i],MI)
        i+=1
    else:
      MI.append(tuple(I))
    return MI



class TensorProduct(IndexSet):
  """This Index Set requires only that the max poly order in the index point i is less than maxPolyOrder ( max(i)<=L )."""
  def initialize(self,distrList,impList,maxPolyOrder,messageHandler):
    IndexSet.initialize(self,distrList,impList,maxPolyOrder,messageHandler)
    self.type='Tensor Product'
    self.printTag='TensorProductIndexSet'
    target = sum(self.impWeights)/float(len(self.impWeights))*self.maxOrder
    def rule(i):
      big=0
      for j,p in enumerate(i):
        big=max(big,p*self.impWeights[j])
      return big <= target
    self.points = self.generateMultiIndex(len(distrList),rule)



class TotalDegree(IndexSet):
  """This Index Set requires the sum of poly orders in the index point is less than maxPolyOrder ( sum(i)<=L )."""
  def initialize(self,distrList,impList,maxPolyOrder,messageHandler):
    IndexSet.initialize(self,distrList,impList,maxPolyOrder,messageHandler)
    self.type='Total Degree'
    self.printTag='TotalDegreeIndexSet'
    #TODO if user has set max poly orders (levels), make it so you never use more
    #  - right now is only limited by the maximum overall level (and importance weight)
    target = sum(self.impWeights)/float(len(self.impWeights))*self.maxOrder
    def rule(i):
      tot=0
      for j,p in enumerate(i):
        tot+=p*self.impWeights[j]
      return tot<=target
    self.points = self.generateMultiIndex(len(distrList),rule)
    #self.raiseADebug('TD points:')
    #self.print()



class HyperbolicCross(IndexSet):
  """This Index Set requires the product of poly orders in the index point is less than maxPolyOrder ( prod(i+1)<=L+1 )."""
  def initialize(self,distrList,impList,maxPolyOrder,messageHandler):
    IndexSet.initialize(self,distrList,impList,maxPolyOrder,messageHandler)
    self.type='Hyperbolic Cross'
    self.printTag='HyperbolicCrossIndexSet'
    #TODO if user has set max poly orders (levels), make it so you never use more
    #  - right now is only limited by the maximum overall level (and importance weight)
    target = (self.maxOrder+1)**(sum(self.impWeights)/max(1,float(len(self.impWeights))))
    def rule(i):
      tot=1;
      for e,val in enumerate(i):
        tot*=(val+1)**self.impWeights[e]
      return tot<=target
    self.points = self.generateMultiIndex(len(distrList),rule)

class Custom(IndexSet):
  '''User-based index set point choices'''
  def initialize(self,distrList,impList,maxPolyOrder,messageHandler):
    '''see base class'''
    IndexSet.initialize(self,distrList,impList,maxPolyOrder,messageHandler)
    self.type     = 'Custom'
    self.printTag = 'CustomIndexSet'
    self.N        = len(distrList)
    self.points   = []

  def setPoints(self,points):
    '''
      Used to set the index set points manually.
      @ In, points, list of tuples to set points to
      @ Out, None
    '''
    self.points=[]
    self.addPoints(points)

  def addPoints(self,points):
    '''
      Adds points to existing index set. Reorders set on completion.
      @ In, points, either single tuple or list of tuples to add
      @ Out, None
    '''
    if type(points)==list:
      for pt in points: self.points.append(pt)
    elif type(points)==tuple and len(points)==self.N:
      self.points.append(points)
    else: raiseAnError(ValueError,'Unexpected points to add to set:',points)
    self.order()


class CustomSet(IndexSet):
  def initialize(self,distrList,impList,maxPolyOrder,messageHandler):
    IndexSet.initialize(self,distrList,impList,maxPolyOrder,messageHandler)
    self.type     = 'Adaptive Index Set'
    self.printTag = self.type
    self.N        = len(distrList)
    self.points   = []

  def setPoints(self,points):
    self.points=[]
    self.addPoints(points)

  def addPoints(self,points):
    if type(points)==list:
      for pt in points: self.points.append(pt)
    elif type(points)==tuple and len(points)==self.N:
      self.points.append(points)
    else: raiseAnError(ValueError,'Unexpected points to add to set:',points)




class AdaptiveSet(IndexSet):
  def initialize(self,distrList,impList,maxPolyOrder,messageHandler):
    IndexSet.initialize(self,distrList,impList,maxPolyOrder,messageHandler)
    self.type     = 'Adaptive Index Set'
    self.printTag = self.type
    self.N        = len(distrList)
    self.points   = [] #retained points in the index set
    firstpoint    = tuple([0]*self.N)
    self.active   = {firstpoint:None}
    self.moment   = {firstpoint:None}

  def setMoment(self,point,moment):
    if point in self.moment.keys(): self.moment[point]=moment
    else: self.raiseAnError(KeyError,'Tried to set moment',moment,'for point',point,'but it is not in active set!')

  def setImpact(self,point,impact):
    if point in self.active.keys(): self.active[point]=impact
    else: self.raiseAnError(KeyError,'Tried to set impact',impact,'for point',point,'but it is not in active set!')

  def checkImpacts(self):
    for key,impact in self.active.items():
      #self.raiseADebug('    checking impact:',key,impact)
      if impact==None:return False
    return True
  
  def expand(self):
    #get the biggest helper
    pt = self.getBiggestImpact()
    #make it permanent
    self.points.append(pt)
    self.newestPoint=pt
    self.order()
    #not an eligible bachelor anymore
    impact = self.active[pt]
    del self.active[pt]
    return pt,impact

  def getBiggestImpact(self):
    if not self.checkImpacts(): raiseAnError(ValueError,'Not all impacts have been set for active set!',self.active)
    if len(self.active)<1: raiseAnError(ValueError,'No active points in dictionary; search for forward points!')
    mx = -1e300
    mxkey=None
    for key,val in self.active.items():
      mx = max(abs(val),mx)
      if abs(val)==mx: mxkey = key
    self.raiseADebug('  biggest impact:',mxkey,mx)
    return mxkey

  def forward(self,pt,maxPoly=None):
    for i in range(self.N):
      newpt = list(pt)
      newpt[i]+=1
      if maxPoly != None:
        if newpt[i]>maxPoly:
          self.raiseADebug('Rejecting',tuple(newpt),'for too high polynomial')
          continue
      if tuple(newpt) in self.active.keys(): continue
      #self.raiseADebug('    considering adding',newpt)
      found=True
      for j in range(self.N):
        checkpt = newpt[:]
        if checkpt[j]==0:continue
        checkpt[j] -= 1
        #self.raiseADebug('        checking subordinate point',checkpt)
        if tuple(checkpt) not in self.points:
          found=False
          break
      if found:
        newpt=tuple(newpt)
        self.active[newpt]=None
        self.moment[newpt]=None

  def printOut(self):
    self.raiseADebug('    Accepted Points | Second Moment:')
    for p in self.points:
      self.raiseADebug('       ',p,'| %1.5e' %self.moment[p])
    self.raiseADebug('    Active Set | Impact:')
    for a,i in self.active.items():
      self.raiseADebug('       ',a,'|',i)

  def order(self):
    import operator
    self.points.sort(key=operator.itemgetter(*range(len(self.points[0]))))
    #self.raiseADebug('Post-sort:',self)

#  def addPoint(self,maxPolyOrder=None):
#    if len(self.toTry)<1:
#      self.toTry = self.provideNextLayer(maxPolyOrder)
#      if len(self.toTry)<1: raise MessageHandler.NoMoreSamplesNeeded
#    self.newestPoint = self.toTry.pop()
#    self.raiseADebug('Trying',self.newestPoint)
#    if self.newestPoint not in self.points:
#      self.points.append(self.newestPoint)
#    self.order()
#    #self.print()
#
#  def provideNextLayer(self,maxPolyOrder=None):
#    if len(self.shells[-1])==0: return []
#    self.raiseADebug('')
#    self.raiseADebug('Adding a layer...')
#    #self.printOut()
#    new=[]
#    for oldpt in self.shells[-1]:
#      #self.raiseADebug('    Expanding on '+str(oldpt))
#      for i in range(self.N):
#        newpt = np.array(oldpt)
#        newpt[i]+=1
#        if maxPolyOrder!=None and sum(newpt>maxPolyOrder)>0:
#          self.raiseADebug("    Rejected point "+str(newpt)+" for too large polynomial order.")
#        else:
#          newpt=tuple(newpt)
#          if newpt not in new and newpt not in self.rejects:
#            new.append(newpt)
#    #now weed out points who don't have all dependents in points
#    totry=[]
#    for n in new:
#      found=True
#      for i in range(self.N):
#        testpt = np.array(n)
#        if testpt[i]>0:
#          testpt[i]-=1
#          testpt=tuple(testpt)
#          if testpt not in self.points:
#            found=False
#            break
#      if found: totry.append(n)
#      else: self.rejects.append(n)
#    self.shells.append([])
#    return totry
#
#
#  def reject(self,err=None):
#    self.raiseADebug('    Rejecting '+str(self.newestPoint))
#    #self.contribs[self.newestPoint]= err if err!=None else 'n/a'
#    self.rejects.append(self.newestPoint)
#    self.points.remove(self.newestPoint)
#
#  def accept(self,err=None):
#    self.raiseADebug('    Keeping '+str(self.newestPoint))
#    self.contribs[self.newestPoint]= err if err!=None else 'n/a'
#    if self.newestPoint not in self.shells[-1]:
#      self.shells[-1].append(self.newestPoint)
#
#  def printImpact(self):
#    self.raiseADebug('Contributions in Index Set:')
#    for key,err in self.contribs.items():
#      self.raiseADebug(key,err)

"""
Interface Dictionary (factory) (private)
"""
__base = 'IndexSet'
__interFaceDict = {}
__interFaceDict['TensorProduct'  ] = TensorProduct
__interFaceDict['TotalDegree'    ] = TotalDegree
__interFaceDict['HyperbolicCross'] = HyperbolicCross
<<<<<<< HEAD
__interFaceDict['CustomeSet'     ] = CustomSet
__interFaceDict['AdaptiveSet'    ] = AdaptiveSet
=======
__interFaceDict['Custom'         ] = Custom
>>>>>>> ff06f471
__knownTypes = list(__interFaceDict.keys())

def knownTypes():
  return __knownTypes

def returnInstance(Type,caller):
  if Type in knownTypes(): return __interFaceDict[Type]()
  else: caller.raiseAnError(NameError,'not known '+__base+' type '+Type)<|MERGE_RESOLUTION|>--- conflicted
+++ resolved
@@ -93,7 +93,6 @@
     """
     return zip(*self.points)
 
-<<<<<<< HEAD
   def print(self):
     self.raiseADebug('IndexSet Printout:')
     if len(self.points[0])==2: #graphical block visualization
@@ -113,7 +112,7 @@
     else: #just list them
       for pt in self.points:
         self.raiseADebug('  '+str(pt))
-=======
+
   def order(self):
     '''
       Orders the index set points in partially-increasing order.
@@ -121,7 +120,6 @@
       @ Out, None
     '''
     self.points.sort(key=operator.itemgetter(*range(len(self.points[0]))))
->>>>>>> ff06f471
 
   def initialize(self,distrList,impList,maxPolyOrder,msgHandler):
     """Initialize everything index set needs
@@ -429,12 +427,8 @@
 __interFaceDict['TensorProduct'  ] = TensorProduct
 __interFaceDict['TotalDegree'    ] = TotalDegree
 __interFaceDict['HyperbolicCross'] = HyperbolicCross
-<<<<<<< HEAD
-__interFaceDict['CustomeSet'     ] = CustomSet
+__interFaceDict['Custom'         ] = Custom
 __interFaceDict['AdaptiveSet'    ] = AdaptiveSet
-=======
-__interFaceDict['Custom'         ] = Custom
->>>>>>> ff06f471
 __knownTypes = list(__interFaceDict.keys())
 
 def knownTypes():
