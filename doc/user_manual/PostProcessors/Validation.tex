--- conflicted
+++ resolved
@@ -9,13 +9,8 @@
 \begin{itemize}
   \item  \textbf{Probabilistic}, using probabilistic method for validation, can be used for both static and time-dependent problems.
   \item  \textbf{PPDSS}, using dynamic system scaling method for validation, can only be used for time-dependent problems.
-<<<<<<< HEAD
   \item  \textbf{Representativity}, using represntativity (bias) factor for validation, currently, can be used for static data.
-  % \item  \textbf{PCM}
-=======
-  % \item  \textbf{Representativity}
   \item  \textbf{PCM}, using Physics-guided Coverage Mapping method for validation, can be used for static and time-dependent problems.
->>>>>>> 8adafa7b
 \end{itemize}
 %
 
@@ -154,8 +149,6 @@
 <Simulation>
 \end{lstlisting}
 
-<<<<<<< HEAD
-
 \paragraph{Representativity}
 The \textbf{Representativity} post-processor is one of three \textbf{Validation} post-processors, in fact there is a
 post-processor interface that acts as a gate for applying these validation algorithms
@@ -168,19 +161,11 @@
 %increase the representativity/bias factor.
 The representativity theory was first founded in the
 Neutronics community \cite{Gandini, palmiotti1, palmiotti2}, then lately, was transformed to the thermal hydraulics \cite{Epiney1, Epiney2}. So far, several algorithms are implemented within this post-processor:
-=======
-\paragraph{PCM}
-\textbf{PCM} evaluates the uncertainty reduction fraction and obtain posterior distribution of Target 
-when using Feature(s) to validate each Target via Physics-guided Coverage Mapping (PCM) method. There are 
-three versions of PCM so far: `Static', `Snapshot', and `Tdep'. Static PCM is for static problem, and Snapshot PCM 
-and Tdep PCM are for time-dependent problem.
->>>>>>> 8adafa7b
 %
 \ppType{Representativity}{Representativity}
 %
 
 \begin{itemize}
-<<<<<<< HEAD
   \item \xmlNode{Features}, \xmlDesc{comma separated string, required field}, specifies the names of  the features, which can be the measuables/observables of the mock model. Reader should be warned that this nomenclature is different than the Machine learning nomenclature.
 
   \item \xmlNode{Targets}, \xmlDesc{comma separated string, required field}, contains a comma separated list of
@@ -274,30 +259,35 @@
 \nb{all variable names proceeded by 'Exact' takes into account the measurement uncertainties in the mock experiment}
 
 \end{itemize}
-=======
+
+
+\paragraph{PCM}
+\textbf{PCM} evaluates the uncertainty reduction fraction and obtain posterior distribution of Target
+when using Feature(s) to validate each Target via Physics-guided Coverage Mapping (PCM) method. There are
+three versions of PCM so far: `Static', `Snapshot', and `Tdep'. Static PCM is for static problem, and Snapshot PCM
+and Tdep PCM are for time-dependent problem.
+
+\begin{itemize}
   \item \xmlNode{pivotParameter}, \xmlDesc{string, optional field}, defaulted as `time', and required by Snapshot and Tdep PCM.
-  \item \xmlNode{Features}, \xmlDesc{comma separated string, required field}, specifies the names of the features. 
+  \item \xmlNode{Features}, \xmlDesc{comma separated string, required field}, specifies the names of the features.
   \item \xmlNode{Targets}, \xmlDesc{comma separated string, required field}, contains a comma separated list of
      targets. \nb Each target will be validated using all features listed in xml node \xmlNode{Features}. The
-    number of targets is not necessarily equal to the number of features. 
+    number of targets is not necessarily equal to the number of features.
   \item \xmlNode{Measurements}, \xmlDesc{comma separated string, required field}, contains a comma separated list of
      measurements of the features. \nb Each measurement correspond to a feature listed in xml node \xmlNode{Features}. The
     number of measurements should be equal to the number of features and in the same order as the features listed in \xmlNode{Features}.
-  \item \xmlNode{pcmType}, \xmlDesc{string, required field}, contains the string given by users to choose the version 
+  \item \xmlNode{pcmType}, \xmlDesc{string, required field}, contains the string given by users to choose the version
     of PCM to be applied. \nb It has three options: `Static', `Snapshot', and `Tdep', corresponding to the three PCM versions.
-  \item \xmlNode{ReconstructionError}, \xmlDesc{float, optional field}, contains the value given by users to determind the 
+  \item \xmlNode{ReconstructionError}, \xmlDesc{float, optional field}, contains the value given by users to determind the
     reconstruction error corresponding to rank of time series data. Default value is 0.001 if not given.
-
-\end{itemize}
-
-The output of Static PCM is comma separated list of strings in the format of ``pri\textunderscore post\textunderscore stdReduct\textunderscore [targetName]'', 
-where [targetName] is the $VariableName$ specified in DataObject of \xmlNode{Targets}. 
-The output of Snapshot PCM includes two comma separated lists ``time'' and  ``snapshot\textunderscore pri\textunderscore post\textunderscore stdReduct'', 
+\end{itemize}
+
+The output of Static PCM is comma separated list of strings in the format of ``pri\textunderscore post\textunderscore stdReduct\textunderscore [targetName]'',
+where [targetName] is the $VariableName$ specified in DataObject of \xmlNode{Targets}.
+The output of Snapshot PCM includes two comma separated lists ``time'' and  ``snapshot\textunderscore pri\textunderscore post\textunderscore stdReduct'',
 which corresponding to the timesteps and uncertainty reduction fraction of the time-series Target data specified in DataObject of \xmlNode{Targets}.
-The output of Tdep PCM includes three comma separated lists ``time'', ``Tdep\textunderscore post\textunderscore mean'', and ``Error'', 
+The output of Tdep PCM includes three comma separated lists ``time'', ``Tdep\textunderscore post\textunderscore mean'', and ``Error'',
 which corresponding to the timesteps, posterior mean, and error between posterior and prior Target data specified in DataObject of \xmlNode{Targets}.
->>>>>>> 8adafa7b
-
 
 \textbf{Example: Static PCM}
 \begin{lstlisting}[style=XML,morekeywords={subType}]
