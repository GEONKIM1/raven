--- conflicted
+++ resolved
@@ -1365,13 +1365,8 @@
 whose nodes a standard DET method is employed.
 %
 For this reason, the user can specify a maximum of three
-<<<<<<< HEAD
 \xmlNode{HybridSampler} sub-nodes (i.e. one for each of the available
-once-through samplers).
-=======
-\xmlNode{HybridSamplerSettings} sub-nodes (i.e. one for each of the available
 Forward samplers).
->>>>>>> 8c6a30bf
 %
 This sub-node needs to contain the following attribute:
 \begin{itemize}
