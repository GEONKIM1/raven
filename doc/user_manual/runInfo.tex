--- conflicted
+++ resolved
@@ -176,10 +176,6 @@
   \item \textbf{\texttt{distributed}}, automatically chooses a distributed library from the following libraries.
   \item \textbf{\texttt{dask}}, use Dask for distributed running tasks.
   \item \textbf{\texttt{ray}}, use Ray for distributed running tasks.
-<<<<<<< HEAD
-  \item \textbf{\texttt{pp}}, use parallel python library for distributed running tasks.
-=======
->>>>>>> 1d33eaa7
   \end{itemize}
   \default{shared}
 
