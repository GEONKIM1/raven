--- conflicted
+++ resolved
@@ -231,11 +231,7 @@
   perturbed through the Monte-Carlo strategy are listed. By this, any
   realization in the input space is linked to the outputs listed in the
   \xmlNode{Output} node.
-<<<<<<< HEAD
    \item \textbf{\textit{OutStreams}}:   
-=======
-   \item \textbf{\textit{OutStreamManager}}:
->>>>>>> a2915e1b
 \begin{lstlisting}[style=XML,morekeywords={arg,extension,pauseAtEnd,overwrite}]
   <OutStreams>
     <Print name="samples">
@@ -653,11 +649,7 @@
   perturbed through the Grid strategy are listed. In this way, any
   realization in the input space is linked to the outputs listed in  the
   \xmlNode{Output} node.
-<<<<<<< HEAD
    \item \textbf{\textit{OutStreams}}:   
-=======
-   \item \textbf{\textit{OutStreamManager}}:
->>>>>>> a2915e1b
 \begin{lstlisting}[style=XML,morekeywords={arg,extension,pauseAtEnd,overwrite}]
   <OutStreams>
     <Print name="samples">
@@ -1070,11 +1062,7 @@
   perturbed through the Stratified strategy are listed. In this way, any
   realization in the input space is linked to the outputs listed in  the
   \xmlNode{Output} node.
-<<<<<<< HEAD
    \item \textbf{\textit{OutStreams}}:   
-=======
-   \item \textbf{\textit{OutStreamManager}}:
->>>>>>> a2915e1b
 \begin{lstlisting}[style=XML,morekeywords={arg,extension,pauseAtEnd,overwrite}]
   <OutStreams>
     <Print name="samples">
